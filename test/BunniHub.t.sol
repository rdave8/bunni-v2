// SPDX-License-Identifier: AGPL-3.0
pragma solidity ^0.8.15;

import "forge-std/Test.sol";

import {GasSnapshot} from "forge-gas-snapshot/GasSnapshot.sol";

import {IFloodPlain} from "flood-contracts/src/interfaces/IFloodPlain.sol";
import {IOnChainOrders} from "flood-contracts/src/interfaces/IOnChainOrders.sol";

import {LibMulticaller} from "multicaller/LibMulticaller.sol";
import {MulticallerEtcher} from "multicaller/MulticallerEtcher.sol";
import {MulticallerWithSender} from "multicaller/MulticallerWithSender.sol";
import {MulticallerWithSigner} from "multicaller/MulticallerWithSigner.sol";

import {IEIP712} from "permit2/src/interfaces/IEIP712.sol";
import {IPermit2} from "permit2/src/interfaces/IPermit2.sol";
import {IERC1271} from "permit2/src/interfaces/IERC1271.sol";

import {Hooks} from "@uniswap/v4-core/src/libraries/Hooks.sol";
import {PoolManager} from "@uniswap/v4-core/src/PoolManager.sol";
import {IHooks} from "@uniswap/v4-core/src/interfaces/IHooks.sol";
import {PoolIdLibrary} from "@uniswap/v4-core/src/types/PoolId.sol";
import {TickMath} from "@uniswap/v4-core/src/libraries/TickMath.sol";
import {Currency, CurrencyLibrary} from "@uniswap/v4-core/src/types/Currency.sol";
import {IPoolManager, PoolKey} from "@uniswap/v4-core/src/interfaces/IPoolManager.sol";

import {WETH} from "solady/tokens/WETH.sol";
import {ERC4626} from "solady/tokens/ERC4626.sol";
import {SafeCastLib} from "solady/utils/SafeCastLib.sol";
import {FixedPointMathLib} from "solady/utils/FixedPointMathLib.sol";

import "../src/lib/Math.sol";
import "../src/base/Errors.sol";
import "../src/ldf/ShiftMode.sol";
import "../src/base/SharedStructs.sol";
import {MockLDF} from "./mocks/MockLDF.sol";
import {BunniHub} from "../src/BunniHub.sol";
import {BunniZone} from "../src/BunniZone.sol";
import {BunniHook} from "../src/BunniHook.sol";
import {BunniLens} from "./utils/BunniLens.sol";
import {ERC20Mock} from "./mocks/ERC20Mock.sol";
import {BunniToken} from "../src/BunniToken.sol";
import {Uniswapper} from "./mocks/Uniswapper.sol";
import {HookletMock} from "./mocks/HookletMock.sol";
import {ERC4626Mock} from "./mocks/ERC4626Mock.sol";
import {IERC20} from "../src/interfaces/IERC20.sol";
import {PoolState} from "../src/types/PoolState.sol";
import {HookletLib} from "../src/lib/HookletLib.sol";
import {FloodDeployer} from "./utils/FloodDeployer.sol";
import {IHooklet} from "../src/interfaces/IHooklet.sol";
import {IBunniHub} from "../src/interfaces/IBunniHub.sol";
import {IBunniHook} from "../src/interfaces/IBunniHook.sol";
import {Permit2Deployer} from "./utils/Permit2Deployer.sol";
import {BunniHookLogic} from "../src/lib/BunniHookLogic.sol";
import {BunniQuoter} from "../src/periphery/BunniQuoter.sol";
import {IBunniToken} from "../src/interfaces/IBunniToken.sol";
import {OrderHashMemory} from "../src/lib/OrderHashMemory.sol";
import {ERC4626WithFeeMock} from "./mocks/ERC4626WithFeeMock.sol";
import {GeometricDistribution} from "../src/ldf/GeometricDistribution.sol";
import {DoubleGeometricDistribution} from "../src/ldf/DoubleGeometricDistribution.sol";
import {ILiquidityDensityFunction} from "../src/interfaces/ILiquidityDensityFunction.sol";

contract BunniHubTest is Test, GasSnapshot, Permit2Deployer, FloodDeployer {
    using SafeCastLib for *;
    using PoolIdLibrary for PoolKey;
    using CurrencyLibrary for Currency;
    using FixedPointMathLib for uint256;

    enum HookUnlockCallbackType {
        BURN_AND_TAKE,
        SETTLE_AND_MINT,
        CLAIM_FEES
    }

    uint256 internal constant PRECISION = 10 ** 18;
    uint8 internal constant DECIMALS = 18;
    int24 internal constant TICK_SPACING = 10;
    uint32 internal constant HOOK_FEE_MODIFIER = 0.1e6;
    uint32 internal constant REFERRAL_REWARD_MODIFIER = 0.1e6;
    uint32 internal constant ALPHA = 0.7e8;
    uint256 internal constant MAX_ERROR = 1e9;
    uint24 internal constant FEE_MIN = 0.0001e6;
    uint24 internal constant FEE_MAX = 0.1e6;
    uint24 internal constant FEE_QUADRATIC_MULTIPLIER = 0.5e6;
    uint24 internal constant FEE_TWAP_SECONDS_AGO = 30 minutes;
    address internal constant HOOK_FEES_RECIPIENT = address(0xfee);
    uint24 internal constant TWAP_SECONDS_AGO = 1 days;
    uint24 internal constant SURGE_FEE = 0.1e6;
    uint16 internal constant SURGE_HALFLIFE = 1 minutes;
    uint16 internal constant SURGE_AUTOSTART_TIME = 2 minutes;
    uint16 internal constant VAULT_SURGE_THRESHOLD_0 = 1e4; // 0.01% change in share price
    uint16 internal constant VAULT_SURGE_THRESHOLD_1 = 1e3; // 0.1% change in share price
    uint256 internal constant VAULT_FEE = 0.03e18;
    uint16 internal constant REBALANCE_THRESHOLD = 100; // 1 / 100 = 1%
    uint16 internal constant REBALANCE_MAX_SLIPPAGE = 1; // 5%
    uint16 internal constant REBALANCE_TWAP_SECONDS_AGO = 1 hours;
    uint16 internal constant REBALANCE_ORDER_TTL = 10 minutes;
    uint32 internal constant ORACLE_MIN_INTERVAL = 1 hours;
    uint24 internal constant POOL_MAX_AMAMM_FEE = 0.05e6; // 5%
    uint48 internal constant MIN_RENT_MULTIPLIER = 1e10;
    uint256 internal constant HOOK_FLAGS = Hooks.AFTER_INITIALIZE_FLAG + Hooks.BEFORE_ADD_LIQUIDITY_FLAG
        + Hooks.BEFORE_SWAP_FLAG + Hooks.BEFORE_SWAP_RETURNS_DELTA_FLAG;

    IPoolManager internal poolManager;
    ERC20Mock internal token0;
    ERC20Mock internal token1;
    ERC4626Mock internal vault0;
    ERC4626Mock internal vault1;
    ERC4626Mock internal vaultWeth;
    ERC4626WithFeeMock internal vault0WithFee;
    ERC4626WithFeeMock internal vault1WithFee;
    ERC4626WithFeeMock internal vaultWethWithFee;
    IBunniHub internal hub;
    BunniHook internal bunniHook = BunniHook(payable(address(uint160(HOOK_FLAGS))));
    BunniQuoter internal quoter;
    ILiquidityDensityFunction internal ldf;
    Uniswapper internal swapper;
    WETH internal weth;
    IPermit2 internal permit2;
    IFloodPlain internal floodPlain;
    BunniLens internal lens;
    BunniZone internal zone;

    function setUp() public {
        vm.warp(1e9); // init block timestamp to reasonable value

        weth = new WETH();
        permit2 = _deployPermit2();
        MulticallerEtcher.multicallerWithSender();
        MulticallerEtcher.multicallerWithSigner();

        floodPlain = _deployFlood(address(permit2));

        // initialize uniswap
        token0 = new ERC20Mock();
        token1 = new ERC20Mock();
        if (address(token0) >= address(token1)) {
            (token0, token1) = (token1, token0);
        }
        poolManager = new PoolManager(1e7);

        // deploy vaults
        vault0 = new ERC4626Mock(token0);
        vault1 = new ERC4626Mock(token1);
        vaultWeth = new ERC4626Mock(IERC20(address(weth)));
        vault0WithFee = new ERC4626WithFeeMock(token0);
        vault1WithFee = new ERC4626WithFeeMock(token1);
        vaultWethWithFee = new ERC4626WithFeeMock(IERC20(address(weth)));

        // mint some initial tokens to the vaults to change the share price
        _mint(Currency.wrap(address(token0)), address(this), 2 ether);
        _mint(Currency.wrap(address(token1)), address(this), 2 ether);
        _mint(Currency.wrap(address(weth)), address(this), 2 ether);

        token0.approve(address(vault0), type(uint256).max);
        vault0.deposit(1 ether, address(this));
        _mint(Currency.wrap(address(token0)), address(vault0), 1 ether);

        token1.approve(address(vault1), type(uint256).max);
        vault1.deposit(1 ether, address(this));
        _mint(Currency.wrap(address(token1)), address(vault1), 1 ether);

        weth.approve(address(vaultWeth), type(uint256).max);
        vaultWeth.deposit(1 ether, address(this));
        _mint(Currency.wrap(address(weth)), address(vaultWeth), 1 ether);

        token0.approve(address(vault0WithFee), type(uint256).max);
        vault0WithFee.deposit(1 ether, address(this));
        _mint(Currency.wrap(address(token0)), address(vault0WithFee), 1 ether);

        token1.approve(address(vault1WithFee), type(uint256).max);
        vault1WithFee.deposit(1 ether, address(this));
        _mint(Currency.wrap(address(token1)), address(vault1WithFee), 1 ether);

        weth.approve(address(vaultWethWithFee), type(uint256).max);
        vaultWethWithFee.deposit(1 ether, address(this));
        _mint(Currency.wrap(address(weth)), address(vaultWethWithFee), 1 ether);

        // deploy swapper
        swapper = new Uniswapper(poolManager);

        // initialize bunni hub
        hub = new BunniHub(poolManager, weth, permit2, new BunniToken(), address(this));

        // deploy zone
        zone = new BunniZone(address(this));

        // initialize bunni hook
        bytes32 hookSalt;
        unchecked {
            bytes memory hookCreationCode = abi.encodePacked(
                type(BunniHook).creationCode,
                abi.encode(
                    poolManager, hub, floodPlain, weth, zone, address(this), HOOK_FEE_MODIFIER, REFERRAL_REWARD_MODIFIER
                )
            );
            for (uint256 offset; offset < 100000; offset++) {
                hookSalt = bytes32(offset);
                address hookDeployed = computeAddress(address(this), hookSalt, hookCreationCode);
                if (uint160(bytes20(hookDeployed)) & Hooks.ALL_HOOK_MASK == HOOK_FLAGS && hookDeployed.code.length == 0)
                {
                    break;
                }
            }
        }
        bunniHook = new BunniHook{salt: hookSalt}(
            poolManager, hub, floodPlain, weth, zone, address(this), HOOK_FEE_MODIFIER, REFERRAL_REWARD_MODIFIER
        );
        vm.label(address(bunniHook), "BunniHook");

        // deploy quoter
        quoter = new BunniQuoter(hub);

        // deploy lens
        lens = new BunniLens(hub);

        // initialize LDF
        ldf = new GeometricDistribution();

        // approve tokens
        token0.approve(address(permit2), type(uint256).max);
        token0.approve(address(swapper), type(uint256).max);
        token0.approve(address(floodPlain), type(uint256).max);
        token1.approve(address(permit2), type(uint256).max);
        token1.approve(address(swapper), type(uint256).max);
        token1.approve(address(floodPlain), type(uint256).max);
        weth.approve(address(permit2), type(uint256).max);
        weth.approve(address(swapper), type(uint256).max);
        weth.approve(address(floodPlain), type(uint256).max);

        // permit2 approve tokens to hub
        permit2.approve(address(token0), address(hub), type(uint160).max, type(uint48).max);
        permit2.approve(address(token1), address(hub), type(uint160).max, type(uint48).max);
        permit2.approve(address(weth), address(hub), type(uint160).max, type(uint48).max);

        // whitelist address(this) as fulfiller
        zone.setIsWhitelisted(address(this), true);
    }

    function test_deposit(uint256 depositAmount0, uint256 depositAmount1) public {
        _execTestAcrossScenarios(_test_deposit, depositAmount0, depositAmount1, "deposit");
    }

    function _test_deposit(
        uint256 depositAmount0,
        uint256 depositAmount1,
        Currency currency0,
        Currency currency1,
        ERC4626 vault0_,
        ERC4626 vault1_,
        string memory snapLabel
    ) internal {
        depositAmount0 = bound(depositAmount0, 1e3, type(uint64).max);
        depositAmount1 = bound(depositAmount1, 1e3, type(uint64).max);
        (IBunniToken bunniToken, PoolKey memory key) =
            _deployPoolAndInitLiquidity(currency0, currency1, vault0_, vault1_);

        // make deposit
        (uint256 beforeBalance0, uint256 beforeBalance1) = hub.poolBalances(key.toId());
        (uint256 shares, uint256 amount0, uint256 amount1) =
            _makeDeposit(key, depositAmount0, depositAmount1, address(this), snapLabel);
        (uint256 afterBalance0, uint256 afterBalance1) = hub.poolBalances(key.toId());

        // check return values
        assertApproxEqAbsDecimal(amount0, afterBalance0 - beforeBalance0, 1, DECIMALS, "amount0 incorrect");
        assertApproxEqAbsDecimal(amount1, afterBalance1 - beforeBalance1, 1, DECIMALS, "amount1 incorrect");
        assertEqDecimal(shares, bunniToken.balanceOf(address(this)), DECIMALS, "shares incorrect");
    }

    function test_deposit_msgValueNonZeroWhenNoETH() public {
        (IBunniToken bunniToken, PoolKey memory key) = _deployPoolAndInitLiquidity();

        // make deposit with msg.value being non-zero
        // mint tokens
        uint256 depositAmount0 = 1 ether;
        uint256 depositAmount1 = 1 ether;
        _mint(key.currency0, address(this), depositAmount0);
        _mint(key.currency1, address(this), depositAmount1);

        // deposit tokens
        IBunniHub.DepositParams memory depositParams = IBunniHub.DepositParams({
            poolKey: key,
            amount0Desired: depositAmount0,
            amount1Desired: depositAmount1,
            amount0Min: 0,
            amount1Min: 0,
            deadline: block.timestamp,
            recipient: address(this),
            refundRecipient: address(this),
            vaultFee0: 0,
            vaultFee1: 0,
            referrer: 0
        });
        vm.expectRevert(BunniHub__MsgValueNotZeroWhenPoolKeyHasNoNativeToken.selector);
        hub.deposit{value: 1 ether}(depositParams);
    }

    function test_withdraw(uint256 depositAmount0, uint256 depositAmount1) public {
        _execTestAcrossScenarios(_test_withdraw, depositAmount0, depositAmount1, "withdraw");
    }

    function _test_withdraw(
        uint256 depositAmount0,
        uint256 depositAmount1,
        Currency currency0,
        Currency currency1,
        ERC4626 vault0_,
        ERC4626 vault1_,
        string memory snapLabel
    ) internal {
        depositAmount0 = bound(depositAmount0, 1e6, type(uint64).max);
        depositAmount1 = bound(depositAmount1, 1e6, type(uint64).max);
        (IBunniToken bunniToken, PoolKey memory key) =
            _deployPoolAndInitLiquidity(currency0, currency1, vault0_, vault1_);

        // make deposit
        (uint256 shares, uint256 amount0, uint256 amount1) = _makeDepositWithFee({
            key_: key,
            depositAmount0: depositAmount0,
            depositAmount1: depositAmount1,
            depositor: address(this),
            vaultFee0: address(vault0_) == address(vault0WithFee) || address(vault0_) == address(vaultWethWithFee)
                ? 0.03e18
                : 0,
            vaultFee1: address(vault1_) == address(vault1WithFee) || address(vault1_) == address(vaultWethWithFee)
                ? 0.03e18
                : 0,
            snapLabel: ""
        });

        // withdraw
        IBunniHub.WithdrawParams memory withdrawParams = IBunniHub.WithdrawParams({
            poolKey: key,
            recipient: address(this),
            shares: shares,
            amount0Min: 0,
            amount1Min: 0,
            deadline: block.timestamp,
            useQueuedWithdrawal: false
        });
        IBunniHub hub_ = hub;
        (uint256 beforeBalance0, uint256 beforeBalance1) =
            (key.currency0.balanceOf(address(this)), key.currency1.balanceOf(address(this)));
        snapStart(snapLabel);
        (uint256 withdrawAmount0, uint256 withdrawAmount1) = hub_.withdraw(withdrawParams);
        snapEnd();

        // check return values
        // withdraw amount less than original due to rounding
        assertApproxEqAbs(withdrawAmount0, amount0, 100, "withdrawAmount0 incorrect");
        assertApproxEqAbs(withdrawAmount1, amount1, 100, "withdrawAmount1 incorrect");

        // check token balances
        assertApproxEqAbs(
            key.currency0.balanceOf(address(this)) - beforeBalance0, withdrawAmount0, 10, "token0 balance incorrect"
        );
        assertApproxEqAbs(
            key.currency1.balanceOf(address(this)) - beforeBalance1, withdrawAmount1, 10, "token1 balance incorrect"
        );
        assertEqDecimal(bunniToken.balanceOf(address(this)), 0, DECIMALS, "didn't burn shares");
    }

    function test_withdraw_revertWhenRebalanceOrderIsActive() public {
        MockLDF ldf_ = new MockLDF();
        ldf_.setMinTick(-30);

        // deploy pool and init liquidity
        Currency currency0 = Currency.wrap(address(token0));
        Currency currency1 = Currency.wrap(address(token1));
        (IBunniToken bunniToken, PoolKey memory key) =
            _deployPoolAndInitLiquidity(currency0, currency1, ERC4626(address(0)), ERC4626(address(0)), ldf_);

        // shift liquidity to the right
        // the LDF will demand more token0, so we'll have too much of token1
        // the rebalance should swap from token1 to token0
        ldf_.setMinTick(-20);

        // make small swap to trigger rebalance
        uint256 swapAmount = 1e3;
        _mint(key.currency0, address(this), swapAmount);
        IPoolManager.SwapParams memory params = IPoolManager.SwapParams({
            zeroForOne: true,
            amountSpecified: -int256(swapAmount),
            sqrtPriceLimitX96: TickMath.MIN_SQRT_PRICE + 1
        });
        _swap(key, params, 0, "");

        // try withdrawing liquidity
        IBunniHub.WithdrawParams memory withdrawParams = IBunniHub.WithdrawParams({
            poolKey: key,
            recipient: address(0x6969),
            shares: bunniToken.balanceOf(address(0x6969)),
            amount0Min: 0,
            amount1Min: 0,
            deadline: block.timestamp,
            useQueuedWithdrawal: false
        });
        vm.startPrank(address(0x6969));
        vm.expectRevert(BunniHub__WithdrawalPaused.selector);
        hub.withdraw(withdrawParams);
        vm.stopPrank();
    }

    function test_queueWithdraw_happyPath(uint256 depositAmount0, uint256 depositAmount1) public {
        depositAmount0 = bound(depositAmount0, 1e9, type(uint64).max);
        depositAmount1 = bound(depositAmount1, 1e9, type(uint64).max);
        (IBunniToken bunniToken, PoolKey memory key) = _deployPoolAndInitLiquidity();

        // make deposit
        (uint256 shares,,) = _makeDepositWithFee({
            key_: key,
            depositAmount0: depositAmount0,
            depositAmount1: depositAmount1,
            depositor: address(this),
            vaultFee0: 0,
            vaultFee1: 0,
            snapLabel: ""
        });

        // bid in am-AMM auction
        PoolId id = key.toId();
        bunniToken.approve(address(bunniHook), type(uint256).max);
        uint128 rentDeposit = 1e6;
        bunniHook.bid(id, address(this), bytes7(abi.encodePacked(uint24(1e3), uint24(2e3), true)), 1, rentDeposit);
        shares -= rentDeposit;

        // wait until address(this) is the manager
        skip(24 hours);
        assertEq(bunniHook.getTopBid(id).manager, address(this), "not manager yet");

        // queue withdraw
        bunniToken.approve(address(hub), type(uint256).max);
        hub.queueWithdraw(IBunniHub.QueueWithdrawParams({poolKey: key, shares: shares.toUint200()}));
        assertEqDecimal(bunniToken.balanceOf(address(hub)), shares, DECIMALS, "didn't take shares");

        // wait a minute
        skip(1 minutes);

        // withdraw
        IBunniHub.WithdrawParams memory withdrawParams = IBunniHub.WithdrawParams({
            poolKey: key,
            recipient: address(this),
            shares: shares,
            amount0Min: 0,
            amount1Min: 0,
            deadline: block.timestamp,
            useQueuedWithdrawal: true
        });
        hub.withdraw(withdrawParams);
        assertEqDecimal(bunniToken.balanceOf(address(hub)), 0, DECIMALS, "didn't burn shares");
    }

    function test_queueWithdraw_fail_didNotQueue(uint256 depositAmount0, uint256 depositAmount1) public {
        depositAmount0 = bound(depositAmount0, 1e9, type(uint64).max);
        depositAmount1 = bound(depositAmount1, 1e9, type(uint64).max);
        (IBunniToken bunniToken, PoolKey memory key) = _deployPoolAndInitLiquidity();

        // make deposit
        (uint256 shares,,) = _makeDepositWithFee({
            key_: key,
            depositAmount0: depositAmount0,
            depositAmount1: depositAmount1,
            depositor: address(this),
            vaultFee0: 0,
            vaultFee1: 0,
            snapLabel: ""
        });

        // bid in am-AMM auction
        PoolId id = key.toId();
        bunniToken.approve(address(bunniHook), type(uint256).max);
        uint128 rentDeposit = 1e6;
        bunniHook.bid(id, address(this), bytes7(abi.encodePacked(uint24(1e3), uint24(2e3), true)), 1, rentDeposit);
        shares -= rentDeposit;

        // wait until address(this) is the manager
        skip(24 hours);
        assertEq(bunniHook.getTopBid(id).manager, address(this), "not manager yet");

        // withdraw
        IBunniHub.WithdrawParams memory withdrawParams = IBunniHub.WithdrawParams({
            poolKey: key,
            recipient: address(this),
            shares: shares,
            amount0Min: 0,
            amount1Min: 0,
            deadline: block.timestamp,
            useQueuedWithdrawal: false
        });
        vm.expectRevert(BunniHub__NeedToUseQueuedWithdrawal.selector);
        hub.withdraw(withdrawParams);

        withdrawParams = IBunniHub.WithdrawParams({
            poolKey: key,
            recipient: address(this),
            shares: shares,
            amount0Min: 0,
            amount1Min: 0,
            deadline: block.timestamp,
            useQueuedWithdrawal: true
        });
        vm.expectRevert(BunniHub__QueuedWithdrawalNonexistent.selector);
        hub.withdraw(withdrawParams);
    }

    function test_queueWithdraw_fail_notReady(uint256 depositAmount0, uint256 depositAmount1) public {
        depositAmount0 = bound(depositAmount0, 1e9, type(uint64).max);
        depositAmount1 = bound(depositAmount1, 1e9, type(uint64).max);
        (IBunniToken bunniToken, PoolKey memory key) = _deployPoolAndInitLiquidity();

        // make deposit
        (uint256 shares,,) = _makeDepositWithFee({
            key_: key,
            depositAmount0: depositAmount0,
            depositAmount1: depositAmount1,
            depositor: address(this),
            vaultFee0: 0,
            vaultFee1: 0,
            snapLabel: ""
        });

        // bid in am-AMM auction
        PoolId id = key.toId();
        bunniToken.approve(address(bunniHook), type(uint256).max);
        uint128 rentDeposit = 1e6;
        bunniHook.bid(id, address(this), bytes7(abi.encodePacked(uint24(1e3), uint24(2e3), true)), 1, rentDeposit);
        shares -= rentDeposit;

        // wait until address(this) is the manager
        skip(24 hours);
        assertEq(bunniHook.getTopBid(id).manager, address(this), "not manager yet");

        // queue withdraw
        bunniToken.approve(address(hub), type(uint256).max);
        hub.queueWithdraw(IBunniHub.QueueWithdrawParams({poolKey: key, shares: shares.toUint200()}));
        assertEqDecimal(bunniToken.balanceOf(address(hub)), shares, DECIMALS, "didn't take shares");

        // withdraw
        IBunniHub.WithdrawParams memory withdrawParams = IBunniHub.WithdrawParams({
            poolKey: key,
            recipient: address(this),
            shares: shares,
            amount0Min: 0,
            amount1Min: 0,
            deadline: block.timestamp,
            useQueuedWithdrawal: true
        });
        vm.expectRevert(BunniHub__QueuedWithdrawalNotReady.selector);
        hub.withdraw(withdrawParams);
    }

    function test_queueWithdraw_fail_gracePeriodExpired(uint256 depositAmount0, uint256 depositAmount1) public {
        depositAmount0 = bound(depositAmount0, 1e9, type(uint64).max);
        depositAmount1 = bound(depositAmount1, 1e9, type(uint64).max);
        (IBunniToken bunniToken, PoolKey memory key) = _deployPoolAndInitLiquidity();

        // make deposit
        (uint256 shares,,) = _makeDepositWithFee({
            key_: key,
            depositAmount0: depositAmount0,
            depositAmount1: depositAmount1,
            depositor: address(this),
            vaultFee0: 0,
            vaultFee1: 0,
            snapLabel: ""
        });

        // bid in am-AMM auction
        PoolId id = key.toId();
        bunniToken.approve(address(bunniHook), type(uint256).max);
        uint128 rentDeposit = 1e6;
        bunniHook.bid(id, address(this), bytes7(abi.encodePacked(uint24(1e3), uint24(2e3), true)), 1, rentDeposit);
        shares -= rentDeposit;

        // wait until address(this) is the manager
        skip(24 hours);
        assertEq(bunniHook.getTopBid(id).manager, address(this), "not manager yet");

        // queue withdraw
        bunniToken.approve(address(hub), type(uint256).max);
        hub.queueWithdraw(IBunniHub.QueueWithdrawParams({poolKey: key, shares: shares.toUint200()}));
        assertEqDecimal(bunniToken.balanceOf(address(hub)), shares, DECIMALS, "didn't take shares");

        // wait an hour
        skip(1 hours);

        // withdraw
        IBunniHub.WithdrawParams memory withdrawParams = IBunniHub.WithdrawParams({
            poolKey: key,
            recipient: address(this),
            shares: shares,
            amount0Min: 0,
            amount1Min: 0,
            deadline: block.timestamp + 1 hours,
            useQueuedWithdrawal: true
        });
        vm.expectRevert(BunniHub__GracePeriodExpired.selector);
        hub.withdraw(withdrawParams);

        // queue withdraw again to refresh lock
        hub.queueWithdraw(IBunniHub.QueueWithdrawParams({poolKey: key, shares: 0}));

        // wait a minute
        skip(1 minutes);

        // withdraw
        hub.withdraw(withdrawParams);

        // check balances
        assertEqDecimal(bunniToken.balanceOf(address(hub)), 0, DECIMALS, "didn't burn shares");
    }

    function test_swap_zeroForOne_noTickCrossing() public {
        _execTestAcrossScenarios(
            _test_swap_zeroForOne_noTickCrossing, 0, 0, "swap zeroForOne noTickCrossing, first swap"
        );
    }

    function _test_swap_zeroForOne_noTickCrossing(
        uint256,
        uint256,
        Currency currency0,
        Currency currency1,
        ERC4626 vault0_,
        ERC4626 vault1_,
        string memory snapLabel
    ) internal {
        (, PoolKey memory key) = _deployPoolAndInitLiquidity(currency0, currency1, vault0_, vault1_);

        uint256 inputAmount = PRECISION / 10;

        _mint(key.currency0, address(this), inputAmount);
        uint256 value = key.currency0.isNative() ? inputAmount : 0;

        IPoolManager.SwapParams memory params = IPoolManager.SwapParams({
            zeroForOne: true,
            amountSpecified: -int256(inputAmount),
            sqrtPriceLimitX96: TickMath.getSqrtPriceAtTick(3)
        });
        _swap(key, params, value, snapLabel);
    }

    function test_swap_zeroForOne_noTickCrossing_multiple() public {
        _execTestAcrossScenarios(
            _test_swap_zeroForOne_noTickCrossing_multiple, 0, 0, "swap zeroForOne noTickCrossing, subsequent swap"
        );
    }

    function _test_swap_zeroForOne_noTickCrossing_multiple(
        uint256,
        uint256,
        Currency currency0,
        Currency currency1,
        ERC4626 vault0_,
        ERC4626 vault1_,
        string memory snapLabel
    ) internal {
        (, PoolKey memory key) = _deployPoolAndInitLiquidity(currency0, currency1, vault0_, vault1_);

        uint256 numSwaps = 10;
        uint256 inputAmount = PRECISION / 1000;
        uint256 value = key.currency0.isNative() ? inputAmount : 0;

        IPoolManager.SwapParams memory params = IPoolManager.SwapParams({
            zeroForOne: true,
            amountSpecified: -int256(inputAmount),
            sqrtPriceLimitX96: TickMath.getSqrtPriceAtTick(0)
        });

        for (uint256 i; i < numSwaps; i++) {
            _mint(key.currency0, address(this), inputAmount);

            if (i == numSwaps - 1) {
                _swap(key, params, value, snapLabel);
            } else {
                _swap(key, params, value, "");
            }
        }
    }

    function test_swap_zeroForOne_oneTickCrossing() public {
        _execTestAcrossScenarios(
            _test_swap_zeroForOne_oneTickCrossing, 0, 0, "swap zeroForOne oneTickCrossing, first swap"
        );
    }

    function _test_swap_zeroForOne_oneTickCrossing(
        uint256,
        uint256,
        Currency currency0,
        Currency currency1,
        ERC4626 vault0_,
        ERC4626 vault1_,
        string memory snapLabel
    ) internal {
        (, PoolKey memory key) = _deployPoolAndInitLiquidity(currency0, currency1, vault0_, vault1_);

        uint256 inputAmount = 0.15e18;
        uint256 value = key.currency0.isNative() ? inputAmount : 0;

        _mint(key.currency0, address(this), inputAmount);

        (, int24 currentTick,,) = bunniHook.slot0s(key.toId());
        int24 beforeRoundedTick = roundTickSingle(currentTick, key.tickSpacing);

        IPoolManager.SwapParams memory params = IPoolManager.SwapParams({
            zeroForOne: true,
            amountSpecified: -int256(inputAmount),
            sqrtPriceLimitX96: TickMath.getSqrtPriceAtTick(-9)
        });

        _swap(key, params, value, snapLabel);

        (, currentTick,,) = bunniHook.slot0s(key.toId());
        int24 afterRoundedTick = roundTickSingle(currentTick, key.tickSpacing);
        assertEq(afterRoundedTick, beforeRoundedTick - key.tickSpacing, "didn't cross one tick");
    }

    function test_swap_zeroForOne_twoTickCrossing() public {
        _execTestAcrossScenarios(
            _test_swap_zeroForOne_twoTickCrossing, 0, 0, "swap zeroForOne twoTickCrossing, first swap"
        );
    }

    function _test_swap_zeroForOne_twoTickCrossing(
        uint256,
        uint256,
        Currency currency0,
        Currency currency1,
        ERC4626 vault0_,
        ERC4626 vault1_,
        string memory snapLabel
    ) internal {
        (, PoolKey memory key) = _deployPoolAndInitLiquidity(currency0, currency1, vault0_, vault1_);

        uint256 inputAmount = PRECISION * 2;
        uint256 value = key.currency0.isNative() ? inputAmount : 0;

        _mint(key.currency0, address(this), inputAmount);

        (, int24 currentTick,,) = bunniHook.slot0s(key.toId());
        int24 beforeRoundedTick = roundTickSingle(currentTick, key.tickSpacing);

        IPoolManager.SwapParams memory params = IPoolManager.SwapParams({
            zeroForOne: true,
            amountSpecified: -int256(inputAmount),
            sqrtPriceLimitX96: TickMath.getSqrtPriceAtTick(-19)
        });

        _swap(key, params, value, snapLabel);

        (, currentTick,,) = bunniHook.slot0s(key.toId());
        int24 afterRoundedTick = roundTickSingle(currentTick, key.tickSpacing);
        assertEq(afterRoundedTick, beforeRoundedTick - key.tickSpacing * 2, "didn't cross two ticks");
    }

    function test_swap_zeroForOne_oneTickCrossing_limit() public {
        _execTestAcrossScenarios(
            _test_swap_zeroForOne_oneTickCrossing_limit, 0, 0, "swap zeroForOne oneTickCrossing, first swap, hit limit"
        );
    }

    function _test_swap_zeroForOne_oneTickCrossing_limit(
        uint256,
        uint256,
        Currency currency0,
        Currency currency1,
        ERC4626 vault0_,
        ERC4626 vault1_,
        string memory snapLabel
    ) internal {
        (, PoolKey memory key) = _deployPoolAndInitLiquidity(currency0, currency1, vault0_, vault1_);

        uint256 inputAmount = 5.4e17;
        uint256 value = key.currency0.isNative() ? inputAmount : 0;

        _mint(key.currency0, address(this), inputAmount);

        (, int24 currentTick,,) = bunniHook.slot0s(key.toId());
        int24 beforeRoundedTick = roundTickSingle(currentTick, key.tickSpacing);

        uint160 sqrtPriceLimitX96 = TickMath.getSqrtPriceAtTick(-9);
        IPoolManager.SwapParams memory params = IPoolManager.SwapParams({
            zeroForOne: true,
            amountSpecified: -int256(inputAmount),
            sqrtPriceLimitX96: sqrtPriceLimitX96
        });

        _swap(key, params, value, snapLabel);

        uint160 sqrtPriceX96;
        (sqrtPriceX96, currentTick,,) = bunniHook.slot0s(key.toId());
        int24 afterRoundedTick = roundTickSingle(currentTick, key.tickSpacing);
        assertEq(afterRoundedTick, beforeRoundedTick - key.tickSpacing, "didn't cross one tick");
        assertEq(sqrtPriceX96, sqrtPriceLimitX96, "didn't hit price limit");
    }

    function test_swap_oneForZero_noTickCrossing() public {
        _execTestAcrossScenarios(
            _test_swap_oneForZero_noTickCrossing, 0, 0, "swap oneForZero noTickCrossing, first swap"
        );
    }

    function _test_swap_oneForZero_noTickCrossing(
        uint256,
        uint256,
        Currency currency0,
        Currency currency1,
        ERC4626 vault0_,
        ERC4626 vault1_,
        string memory snapLabel
    ) internal {
        (, PoolKey memory key) = _deployPoolAndInitLiquidity(currency0, currency1, vault0_, vault1_);

        uint256 inputAmount = PRECISION / 10;
        uint256 value = key.currency1.isNative() ? inputAmount : 0;

        _mint(key.currency1, address(this), inputAmount);

        IPoolManager.SwapParams memory params = IPoolManager.SwapParams({
            zeroForOne: false,
            amountSpecified: -int256(inputAmount),
            sqrtPriceLimitX96: TickMath.getSqrtPriceAtTick(9)
        });

        _swap(key, params, value, snapLabel);
    }

    function test_swap_oneForZero_noTickCrossing_multiple() public {
        _execTestAcrossScenarios(
            _test_swap_oneForZero_noTickCrossing_multiple, 0, 0, "swap oneForZero noTickCrossing, subsequent swap"
        );
    }

    function _test_swap_oneForZero_noTickCrossing_multiple(
        uint256,
        uint256,
        Currency currency0,
        Currency currency1,
        ERC4626 vault0_,
        ERC4626 vault1_,
        string memory snapLabel
    ) internal {
        (, PoolKey memory key) = _deployPoolAndInitLiquidity(currency0, currency1, vault0_, vault1_);

        uint256 numSwaps = 10;
        uint256 inputAmount = PRECISION / 1000;
        uint256 value = key.currency1.isNative() ? inputAmount : 0;

        IPoolManager.SwapParams memory params = IPoolManager.SwapParams({
            zeroForOne: false,
            amountSpecified: -int256(inputAmount),
            sqrtPriceLimitX96: TickMath.getSqrtPriceAtTick(9)
        });

        for (uint256 i; i < numSwaps; i++) {
            _mint(key.currency1, address(this), inputAmount);

            if (i == numSwaps - 1) {
                _swap(key, params, value, snapLabel);
            } else {
                _swap(key, params, value, "");
            }
        }
    }

    function test_swap_oneForZero_oneTickCrossing() public {
        _execTestAcrossScenarios(
            _test_swap_oneForZero_oneTickCrossing, 0, 0, "swap oneForZero oneTickCrossing, first swap"
        );
    }

    function _test_swap_oneForZero_oneTickCrossing(
        uint256,
        uint256,
        Currency currency0,
        Currency currency1,
        ERC4626 vault0_,
        ERC4626 vault1_,
        string memory snapLabel
    ) internal {
        (, PoolKey memory key) = _deployPoolAndInitLiquidity(currency0, currency1, vault0_, vault1_);

        uint256 inputAmount = PRECISION * 2;
        uint256 value = key.currency1.isNative() ? inputAmount : 0;

        _mint(key.currency1, address(this), inputAmount);

        (, int24 currentTick,,) = bunniHook.slot0s(key.toId());
        int24 beforeRoundedTick = roundTickSingle(currentTick, key.tickSpacing);

        IPoolManager.SwapParams memory params = IPoolManager.SwapParams({
            zeroForOne: false,
            amountSpecified: -int256(inputAmount),
            sqrtPriceLimitX96: TickMath.getSqrtPriceAtTick(19)
        });

        _swap(key, params, value, snapLabel);

        (, currentTick,,) = bunniHook.slot0s(key.toId());
        int24 afterRoundedTick = roundTickSingle(currentTick, key.tickSpacing);
        assertEq(afterRoundedTick, beforeRoundedTick + key.tickSpacing, "didn't cross one tick");
    }

    function test_swap_oneForZero_twoTickCrossing() public {
        _execTestAcrossScenarios(_test_swap_oneForZero_twoTickCrossing, 0, 0, "swap oneForZero twoTickCrossing");
    }

    function _test_swap_oneForZero_twoTickCrossing(
        uint256,
        uint256,
        Currency currency0,
        Currency currency1,
        ERC4626 vault0_,
        ERC4626 vault1_,
        string memory snapLabel
    ) internal {
        (, PoolKey memory key) = _deployPoolAndInitLiquidity(currency0, currency1, vault0_, vault1_);

        uint256 inputAmount = PRECISION * 2;
        uint256 value = key.currency1.isNative() ? inputAmount : 0;

        _mint(key.currency1, address(this), inputAmount);

        (, int24 currentTick,,) = bunniHook.slot0s(key.toId());
        int24 beforeRoundedTick = roundTickSingle(currentTick, key.tickSpacing);

        IPoolManager.SwapParams memory params = IPoolManager.SwapParams({
            zeroForOne: false,
            amountSpecified: -int256(inputAmount),
            sqrtPriceLimitX96: TickMath.getSqrtPriceAtTick(29)
        });

        _swap(key, params, value, snapLabel);

        (, currentTick,,) = bunniHook.slot0s(key.toId());
        int24 afterRoundedTick = roundTickSingle(currentTick, key.tickSpacing);
        assertEq(afterRoundedTick, beforeRoundedTick + key.tickSpacing * 2, "didn't cross two ticks");
    }

    function test_swap_oneForZero_oneTickCrossing_limit() public {
        _execTestAcrossScenarios(
            _test_swap_oneForZero_oneTickCrossing_limit, 0, 0, "swap oneForZero oneTickCrossing, first swap, hit limit"
        );
    }

    function _test_swap_oneForZero_oneTickCrossing_limit(
        uint256,
        uint256,
        Currency currency0,
        Currency currency1,
        ERC4626 vault0_,
        ERC4626 vault1_,
        string memory snapLabel
    ) internal {
        (, PoolKey memory key) = _deployPoolAndInitLiquidity(currency0, currency1, vault0_, vault1_);

        uint256 inputAmount = 2.5e17;
        uint256 value = key.currency1.isNative() ? inputAmount : 0;

        _mint(key.currency1, address(this), inputAmount);

        (, int24 currentTick,,) = bunniHook.slot0s(key.toId());
        int24 beforeRoundedTick = roundTickSingle(currentTick, key.tickSpacing);

        uint160 sqrtPriceLimitX96 = TickMath.getSqrtPriceAtTick(19);
        IPoolManager.SwapParams memory params = IPoolManager.SwapParams({
            zeroForOne: false,
            amountSpecified: -int256(inputAmount),
            sqrtPriceLimitX96: sqrtPriceLimitX96
        });

        _swap(key, params, value, snapLabel);

        uint160 sqrtPriceX96;
        (sqrtPriceX96, currentTick,,) = bunniHook.slot0s(key.toId());
        int24 afterRoundedTick = roundTickSingle(currentTick, key.tickSpacing);
        assertEq(afterRoundedTick, beforeRoundedTick + key.tickSpacing, "didn't cross one tick");
        assertEq(sqrtPriceX96, sqrtPriceLimitX96, "didn't hit price limit");
    }

    function test_collectProtocolFees() public {
        _execTestAcrossScenarios(_test_collectProtocolFees, 0, 0, "");
    }

    function _test_collectProtocolFees(
        uint256,
        uint256,
        Currency currency0,
        Currency currency1,
        ERC4626 vault0_,
        ERC4626 vault1_,
        string memory snapLabel
    ) internal {
        // create new bunni token
        (, PoolKey memory key) = _deployPoolAndInitLiquidity(currency0, currency1, vault0_, vault1_);

        uint256 inputAmount = PRECISION * 100;
        IPoolManager.SwapParams memory paramsZeroToOne = IPoolManager.SwapParams({
            zeroForOne: true,
            amountSpecified: -int256(inputAmount),
            sqrtPriceLimitX96: TickMath.getSqrtPriceAtTick(-9)
        });
        IPoolManager.SwapParams memory paramsOneToZero = IPoolManager.SwapParams({
            zeroForOne: false,
            amountSpecified: -int256(inputAmount),
            sqrtPriceLimitX96: TickMath.getSqrtPriceAtTick(9)
        });

        // make swaps to accumulate fees
        uint256 numSwaps = 10;
        for (uint256 i; i < numSwaps; i++) {
            // zero to one swap
            _mint(key.currency0, address(this), inputAmount);
            uint256 value = key.currency0.isNative() ? inputAmount : 0;
            if (i == numSwaps - 1) {
                _swap(
                    key,
                    paramsZeroToOne,
                    value,
                    string.concat("swap zeroForOne oneTickCrossing, subsequent swap", snapLabel)
                );
            } else {
                _swap(key, paramsZeroToOne, value, "");
            }

            // one to zero swap
            _mint(key.currency1, address(this), inputAmount);
            value = key.currency1.isNative() ? inputAmount : 0;
            if (i == numSwaps - 1) {
                _swap(
                    key,
                    paramsOneToZero,
                    value,
                    string.concat("swap oneForZero oneTickCrossing, subsequent swap", snapLabel)
                );
            } else {
                _swap(key, paramsOneToZero, value, "");
            }
        }

        uint256 fee0 = poolManager.balanceOf(address(bunniHook), key.currency0.toId());
        uint256 fee1 = poolManager.balanceOf(address(bunniHook), key.currency1.toId());
        assertGt(fee0, 0, "protocol fee0 not accrued");
        assertGt(fee1, 0, "protocol fee1 not accrued");

        // collect fees
        Currency[] memory currencies = new Currency[](2);
        currencies[0] = key.currency0;
        currencies[1] = key.currency1;
        snapStart(string.concat("collect protocol fees", snapLabel));
        bunniHook.claimProtocolFees(currencies, HOOK_FEES_RECIPIENT);
        snapEnd();

        // check balances
        assertEq(key.currency0.balanceOf(HOOK_FEES_RECIPIENT), fee0, "protocol fee0 not collected");
        assertEq(key.currency1.balanceOf(HOOK_FEES_RECIPIENT), fee1, "protocol fee1 not collected");
    }

    function test_multicall() external {
        Currency currency0 = CurrencyLibrary.NATIVE;
        Currency currency1 = Currency.wrap(address(token0));
        (, PoolKey memory key) = _deployPoolAndInitLiquidity(currency0, currency1);

        _mint(currency0, address(this), 3 ether);
        _mint(currency1, address(this), 3 ether);

        address[] memory targets = new address[](2);
        targets[0] = address(hub);
        targets[1] = address(hub);

        bytes[] memory data = new bytes[](2);
        data[0] = abi.encodeWithSelector(
            IBunniHub.deposit.selector,
            IBunniHub.DepositParams({
                poolKey: key,
                amount0Desired: 1 ether,
                amount1Desired: 1 ether,
                amount0Min: 0,
                amount1Min: 0,
                deadline: block.timestamp,
                recipient: address(this),
                refundRecipient: address(this),
                vaultFee0: 0,
                vaultFee1: 0,
                referrer: 0
            })
        );
        data[1] = abi.encodeWithSelector(
            IBunniHub.deposit.selector,
            IBunniHub.DepositParams({
                poolKey: key,
                amount0Desired: 2 ether,
                amount1Desired: 2 ether,
                amount0Min: 0,
                amount1Min: 0,
                deadline: block.timestamp,
                recipient: address(this),
                refundRecipient: address(this),
                vaultFee0: 0,
                vaultFee1: 0,
                referrer: 0
            })
        );

        uint256[] memory values = new uint256[](2);
        values[0] = 1 ether;
        values[1] = 2 ether;

        (uint256 beforeBalance0, uint256 beforeBalance1) =
            (currency0.balanceOf(address(this)), currency1.balanceOf(address(this)));
        bytes[] memory results = MulticallerWithSender(payable(LibMulticaller.MULTICALLER_WITH_SENDER))
            .aggregateWithSender{value: 3 ether}(targets, data, values);
        (, uint256 amount0Call0, uint256 amount1Call0) = abi.decode(results[0], (uint256, uint256, uint256));
        (, uint256 amount0Call1, uint256 amount1Call1) = abi.decode(results[1], (uint256, uint256, uint256));

        // tokens taken should match sum of returned values
        assertEq(
            beforeBalance0,
            amount0Call0 + amount0Call1 + currency0.balanceOf(address(this)),
            "amount0Call0 + amount0Call1 != amount taken"
        );
        assertEq(
            beforeBalance1,
            amount1Call0 + amount1Call1 + currency1.balanceOf(address(this)),
            "amount1Call0 + amount1Call1 != amount taken"
        );
    }

    function test_deployMultiplePoolsInSameSubspace() external {
        for (uint256 i; i < 10; i++) {
            Currency currency0 = CurrencyLibrary.NATIVE;
            Currency currency1 = Currency.wrap(address(token0));
            (, PoolKey memory key) = _deployPoolAndInitLiquidity(currency0, currency1, bytes32(i));
            assertEq(key.fee, i, "nonce not increasing");
        }
    }

    function test_deployBunniToken(
        string calldata name,
        string calldata symbol,
        address owner,
        string calldata metadataURI,
        IHooklet hooklet_
    ) external {
        vm.assume(
            bytes(name).length <= 32 && bytes(symbol).length <= 32
                && !HookletLib.hasPermission(hooklet_, HookletLib.BEFORE_INITIALIZE_FLAG)
                && !HookletLib.hasPermission(hooklet_, HookletLib.AFTER_INITIALIZE_FLAG)
        );

        Currency currency0 = Currency.wrap(address(token0));
        Currency currency1 = Currency.wrap(address(token1));
        bytes32 ldfParams = bytes32(abi.encodePacked(ShiftMode.BOTH, int24(-3) * TICK_SPACING, int16(6), ALPHA));
        bytes memory hookParams = abi.encodePacked(
            FEE_MIN,
            FEE_MAX,
            FEE_QUADRATIC_MULTIPLIER,
            FEE_TWAP_SECONDS_AGO,
            SURGE_FEE,
            SURGE_HALFLIFE,
            SURGE_AUTOSTART_TIME,
            VAULT_SURGE_THRESHOLD_0,
            VAULT_SURGE_THRESHOLD_1,
            REBALANCE_THRESHOLD,
            REBALANCE_MAX_SLIPPAGE,
            REBALANCE_TWAP_SECONDS_AGO,
            REBALANCE_ORDER_TTL,
            true, // amAmmEnabled
            ORACLE_MIN_INTERVAL,
            POOL_MAX_AMAMM_FEE,
            MIN_RENT_MULTIPLIER
        );

        bytes32 name_ = bytes32(bytes(name));
        bytes32 symbol_ = bytes32(bytes(symbol));

        (IBunniToken bunniToken, PoolKey memory key) = hub.deployBunniToken(
            IBunniHub.DeployBunniTokenParams({
                currency0: currency0,
                currency1: currency1,
                tickSpacing: TICK_SPACING,
                twapSecondsAgo: TWAP_SECONDS_AGO,
                liquidityDensityFunction: ldf,
                hooklet: hooklet_,
                statefulLdf: true,
                ldfParams: ldfParams,
                hooks: bunniHook,
                hookParams: hookParams,
                vault0: ERC4626(address(0)),
                vault1: ERC4626(address(0)),
                minRawTokenRatio0: 0.08e6,
                targetRawTokenRatio0: 0.1e6,
                maxRawTokenRatio0: 0.12e6,
                minRawTokenRatio1: 0.08e6,
                targetRawTokenRatio1: 0.1e6,
                maxRawTokenRatio1: 0.12e6,
                sqrtPriceX96: TickMath.getSqrtPriceAtTick(4),
                name: name_,
                symbol: symbol_,
                owner: owner,
                metadataURI: metadataURI,
                salt: bytes32(0)
            })
        );
        assertEq(bunniToken.owner(), owner, "owner not set");
        assertEq(bunniToken.name(), string(abi.encodePacked(name_)), "name not set");
        assertEq(bunniToken.symbol(), string(abi.encodePacked(symbol_)), "symbol not set");
        assertEq(bunniToken.metadataURI(), metadataURI, "metadataURI not set");
        assertEq(Currency.unwrap(key.currency0), Currency.unwrap(currency0), "currency0 not set");
        assertEq(Currency.unwrap(key.currency1), Currency.unwrap(currency1), "currency1 not set");
        assertEq(key.tickSpacing, TICK_SPACING, "tickSpacing not set");
        assertEq(address(key.hooks), address(bunniHook), "hooks not set");

        // verify pool state
        PoolId id = key.toId();
        PoolState memory state = hub.poolState(id);
        assertEq(address(state.liquidityDensityFunction), address(ldf), "ldf incorrect");
        assertEq(address(state.bunniToken), address(bunniToken), "bunniToken incorrect");
        assertEq(state.twapSecondsAgo, TWAP_SECONDS_AGO, "twapSecondsAgo incorrect");
        assertEq(state.ldfParams, ldfParams, "ldfParams incorrect");
        assertEq(state.hookParams, hookParams, "hookParams incorrect");
        assertEq(hub.hookParams(id), hookParams, "hub.hookParams() incorrect");
        assertEq(address(state.vault0), address(0), "vault0 incorrect");
        assertEq(address(state.vault1), address(0), "vault1 incorrect");
        assertEq(state.statefulLdf, true, "statefulLdf incorrect");
        assertEq(state.minRawTokenRatio0, 0.08e6, "minRawTokenRatio0 incorrect");
        assertEq(state.targetRawTokenRatio0, 0.1e6, "targetRawTokenRatio0 incorrect");
        assertEq(state.maxRawTokenRatio0, 0.12e6, "maxRawTokenRatio0 incorrect");
        assertEq(state.minRawTokenRatio1, 0.08e6, "minRawTokenRatio1 incorrect");
        assertEq(state.targetRawTokenRatio1, 0.1e6, "targetRawTokenRatio1 incorrect");
        assertEq(state.maxRawTokenRatio1, 0.12e6, "maxRawTokenRatio1 incorrect");
        assertEq(address(state.hooklet), address(hooklet_), "hooklet incorrect");

        // verify decoded hookParams
        DecodedHookParams memory p = BunniHookLogic.decodeHookParams(hookParams);
        assertEq(p.feeMin, FEE_MIN, "feeMin incorrect");
        assertEq(p.feeMax, FEE_MAX, "feeMax incorrect");
        assertEq(p.feeQuadraticMultiplier, FEE_QUADRATIC_MULTIPLIER, "feeQuadraticMultiplier incorrect");
        assertEq(p.feeTwapSecondsAgo, FEE_TWAP_SECONDS_AGO, "feeTwapSecondsAgo incorrect");
        assertEq(p.surgeFee, SURGE_FEE, "surgeFee incorrect");
        assertEq(p.surgeFeeHalfLife, SURGE_HALFLIFE, "surgeFeeHalfLife incorrect");
        assertEq(p.surgeFeeAutostartThreshold, SURGE_AUTOSTART_TIME, "surgeFeeAutostartThreshold incorrect");
        assertEq(p.vaultSurgeThreshold0, VAULT_SURGE_THRESHOLD_0, "vaultSurgeThreshold0 incorrect");
        assertEq(p.vaultSurgeThreshold1, VAULT_SURGE_THRESHOLD_1, "vaultSurgeThreshold1 incorrect");
        assertEq(p.rebalanceThreshold, REBALANCE_THRESHOLD, "rebalanceThreshold incorrect");
        assertEq(p.rebalanceMaxSlippage, REBALANCE_MAX_SLIPPAGE, "rebalanceMaxSlippage incorrect");
        assertEq(p.rebalanceTwapSecondsAgo, REBALANCE_TWAP_SECONDS_AGO, "rebalanceTwapSecondsAgo incorrect");
        assertEq(p.rebalanceOrderTTL, REBALANCE_ORDER_TTL, "rebalanceOrderTTL incorrect");
        assertTrue(p.amAmmEnabled, "amAmmEnabled incorrect");
        assertEq(p.oracleMinInterval, ORACLE_MIN_INTERVAL, "oracleMinInterval incorrect");
        assertEq(p.maxAmAmmFee, POOL_MAX_AMAMM_FEE, "maxAmAmmFee incorrect");
        assertEq(p.minRentMultiplier, MIN_RENT_MULTIPLIER, "minRentMultiplier incorrect");
    }

    function test_hookHasInsufficientTokens() external {
        MockLDF ldf_ = new MockLDF();

        // set mu to be far to the left of rounded tick 0
        // so that the pool will have mostly token1
        ldf_.setMinTick(-100);

        // deploy pool and init liquidity
        Currency currency0 = CurrencyLibrary.NATIVE;
        Currency currency1 = Currency.wrap(address(token0));
        (, PoolKey memory key) =
            _deployPoolAndInitLiquidity(currency0, currency1, ERC4626(address(0)), ERC4626(address(0)), ldf_);

        // set mu to rounded tick 0
        // so that the pool has less token0 than the LDF suggests
        ldf_.setMinTick(0);

        // make a big swap from token1 to token0
        // such that the pool has insufficient tokens to output
        // should revert
        uint256 inputAmount = 100 * PRECISION;
        _mint(key.currency1, address(this), inputAmount);
        IPoolManager.SwapParams memory params = IPoolManager.SwapParams({
            zeroForOne: false,
            amountSpecified: -int256(inputAmount),
            sqrtPriceLimitX96: TickMath.getSqrtPriceAtTick(100)
        });
        vm.expectRevert(
            abi.encodeWithSelector(Hooks.Wrap__FailedHookCall.selector, bunniHook, stdError.arithmeticError)
        );
        swapper.swap(key, params, type(uint256).max, 0);
    }

    function test_fuzz_swapNoArb_exactIn(
        uint256 swapAmount,
        bool zeroForOneFirstSwap,
        bool useVault0,
        bool useVault1,
        uint256 waitTime,
        uint32 alpha,
        uint24 feeMin,
        uint24 feeMax,
        uint24 feeQuadraticMultiplier
    ) external {
        swapAmount = bound(swapAmount, 1e6, 1e36);
        waitTime = bound(waitTime, 10, SURGE_AUTOSTART_TIME * 6);
        feeMin = uint24(bound(feeMin, 2e5, 1e6 - 1));
        feeMax = uint24(bound(feeMax, feeMin, 1e6 - 1));
        alpha = uint32(bound(alpha, 1e3, 12e8));

        GeometricDistribution ldf_ = new GeometricDistribution();
        bytes32 ldfParams = bytes32(abi.encodePacked(ShiftMode.BOTH, int24(-3) * TICK_SPACING, int16(6), alpha));
        {
            PoolKey memory key_;
            key_.tickSpacing = TICK_SPACING;
            vm.assume(ldf_.isValidParams(key_, TWAP_SECONDS_AGO, ldfParams));
        }
        (, PoolKey memory key) = _deployPoolAndInitLiquidity(
            Currency.wrap(address(token0)),
            Currency.wrap(address(token1)),
            useVault0 ? vault0 : ERC4626(address(0)),
            useVault1 ? vault1 : ERC4626(address(0)),
            ldf_,
            ldfParams,
            abi.encodePacked(
                feeMin,
                feeMax,
                feeQuadraticMultiplier,
                FEE_TWAP_SECONDS_AGO,
                SURGE_FEE,
                SURGE_HALFLIFE,
                SURGE_AUTOSTART_TIME,
                VAULT_SURGE_THRESHOLD_0,
                VAULT_SURGE_THRESHOLD_1,
                REBALANCE_THRESHOLD,
                REBALANCE_MAX_SLIPPAGE,
                REBALANCE_TWAP_SECONDS_AGO,
                REBALANCE_ORDER_TTL,
                true, // amAmmEnabled
                ORACLE_MIN_INTERVAL,
                POOL_MAX_AMAMM_FEE,
                MIN_RENT_MULTIPLIER
            )
        );

        // execute first swap
        (Currency firstSwapInputToken, Currency firstSwapOutputToken) =
            zeroForOneFirstSwap ? (key.currency0, key.currency1) : (key.currency1, key.currency0);
        _mint(firstSwapInputToken, address(this), swapAmount * 2);
        IPoolManager.SwapParams memory params = IPoolManager.SwapParams({
            zeroForOne: zeroForOneFirstSwap,
            amountSpecified: -int256(swapAmount),
            sqrtPriceLimitX96: zeroForOneFirstSwap ? TickMath.MIN_SQRT_PRICE + 1 : TickMath.MAX_SQRT_PRICE - 1
        });
        uint256 firstSwapInputAmount;
        uint256 firstSwapOutputAmount;
        {
            uint256 beforeInputTokenBalance = firstSwapInputToken.balanceOfSelf();
            uint256 beforeOutputTokenBalance = firstSwapOutputToken.balanceOfSelf();
            _swap(key, params, 0, "");
            firstSwapInputAmount = beforeInputTokenBalance - firstSwapInputToken.balanceOfSelf();
            firstSwapOutputAmount = firstSwapOutputToken.balanceOfSelf() - beforeOutputTokenBalance;
        }

        console2.log("firstSwapInputAmount", firstSwapInputAmount);
        console2.log("firstSwapOutputAmount", firstSwapOutputAmount);

        // wait for some time
        skip(waitTime);

        // execute second swap
        params = IPoolManager.SwapParams({
            zeroForOne: !zeroForOneFirstSwap,
            amountSpecified: -int256(firstSwapOutputAmount),
            sqrtPriceLimitX96: !zeroForOneFirstSwap ? TickMath.MIN_SQRT_PRICE + 1 : TickMath.MAX_SQRT_PRICE - 1
        });
        uint256 secondSwapInputAmount;
        uint256 secondSwapOutputAmount;
        {
            uint256 beforeInputTokenBalance = firstSwapOutputToken.balanceOfSelf();
            uint256 beforeOutputTokenBalance = firstSwapInputToken.balanceOfSelf();
            _swap(key, params, 0, "");
            secondSwapInputAmount = beforeInputTokenBalance - firstSwapOutputToken.balanceOfSelf();
            secondSwapOutputAmount = firstSwapInputToken.balanceOfSelf() - beforeOutputTokenBalance;
        }

        console2.log("secondSwapInputAmount", secondSwapInputAmount);
        console2.log("secondSwapOutputAmount", secondSwapOutputAmount);

        // verify no profits
        assertLeDecimal(secondSwapOutputAmount, firstSwapInputAmount, 18, "arb has profit");
    }

    function test_fuzz_swapNoArb_exactOut(
        uint256 swapAmount,
        bool zeroForOneFirstSwap,
        bool useVault0,
        bool useVault1,
        uint256 waitTime,
        uint32 alpha,
        uint24 feeMin,
        uint24 feeMax,
        uint24 feeQuadraticMultiplier
    ) external {
        swapAmount = bound(swapAmount, 1e6, 1e30);
        waitTime = bound(waitTime, 10, SURGE_AUTOSTART_TIME * 6);
        feeMin = uint24(bound(feeMin, 2e5, 1e6 - 1));
        feeMax = uint24(bound(feeMax, feeMin, 1e6 - 1));
        alpha = uint32(bound(alpha, 1e3, 12e8));

        GeometricDistribution ldf_ = new GeometricDistribution();
        bytes32 ldfParams = bytes32(abi.encodePacked(ShiftMode.BOTH, int24(-3) * TICK_SPACING, int16(6), alpha));
        {
            PoolKey memory key_;
            key_.tickSpacing = TICK_SPACING;
            vm.assume(ldf_.isValidParams(key_, TWAP_SECONDS_AGO, ldfParams));
        }
        (, PoolKey memory key) = _deployPoolAndInitLiquidity(
            Currency.wrap(address(token0)),
            Currency.wrap(address(token1)),
            useVault0 ? vault0 : ERC4626(address(0)),
            useVault1 ? vault1 : ERC4626(address(0)),
            swapAmount * 100,
            swapAmount * 100,
            ldf_,
            ldfParams,
            abi.encodePacked(
                feeMin,
                feeMax,
                feeQuadraticMultiplier,
                FEE_TWAP_SECONDS_AGO,
                SURGE_FEE,
                SURGE_HALFLIFE,
                SURGE_AUTOSTART_TIME,
                VAULT_SURGE_THRESHOLD_0,
                VAULT_SURGE_THRESHOLD_1,
                REBALANCE_THRESHOLD,
                REBALANCE_MAX_SLIPPAGE,
                REBALANCE_TWAP_SECONDS_AGO,
                REBALANCE_ORDER_TTL,
                true, // amAmmEnabled
                ORACLE_MIN_INTERVAL,
                POOL_MAX_AMAMM_FEE,
                MIN_RENT_MULTIPLIER
            )
        );

        // execute first swap
        (Currency firstSwapInputToken, Currency firstSwapOutputToken) =
            zeroForOneFirstSwap ? (key.currency0, key.currency1) : (key.currency1, key.currency0);
        IPoolManager.SwapParams memory params = IPoolManager.SwapParams({
            zeroForOne: zeroForOneFirstSwap,
            amountSpecified: int256(swapAmount),
            sqrtPriceLimitX96: zeroForOneFirstSwap ? TickMath.MIN_SQRT_PRICE + 1 : TickMath.MAX_SQRT_PRICE - 1
        });
        (,,, uint256 firstSwapInputAmount, uint256 firstSwapOutputAmount,,) =
            quoter.quoteSwap(address(this), key, params);
        if (firstSwapOutputToken.balanceOf(address(poolManager)) >= swapAmount) {
            assertApproxEqAbs(firstSwapOutputAmount, swapAmount, 10, "firstSwapOutputAmount incorrect");
        }
        _mint(firstSwapInputToken, address(this), firstSwapInputAmount);
        {
            uint256 beforeInputTokenBalance = firstSwapInputToken.balanceOfSelf();
            uint256 beforeOutputTokenBalance = firstSwapOutputToken.balanceOfSelf();
            _swap(key, params, 0, "");
            firstSwapInputAmount = beforeInputTokenBalance - firstSwapInputToken.balanceOfSelf();
            firstSwapOutputAmount = firstSwapOutputToken.balanceOfSelf() - beforeOutputTokenBalance;
        }

        console2.log("firstSwapInputAmount", firstSwapInputAmount);
        console2.log("firstSwapOutputAmount", firstSwapOutputAmount);

        // wait for some time
        skip(waitTime);

        // execute second swap
        params = IPoolManager.SwapParams({
            zeroForOne: !zeroForOneFirstSwap,
            amountSpecified: -int256(firstSwapOutputAmount),
            sqrtPriceLimitX96: !zeroForOneFirstSwap ? TickMath.MIN_SQRT_PRICE + 1 : TickMath.MAX_SQRT_PRICE - 1
        });
        uint256 secondSwapInputAmount;
        uint256 secondSwapOutputAmount;
        {
            uint256 beforeInputTokenBalance = firstSwapOutputToken.balanceOfSelf();
            uint256 beforeOutputTokenBalance = firstSwapInputToken.balanceOfSelf();
            _swap(key, params, 0, "");
            secondSwapInputAmount = beforeInputTokenBalance - firstSwapOutputToken.balanceOfSelf();
            secondSwapOutputAmount = firstSwapInputToken.balanceOfSelf() - beforeOutputTokenBalance;
        }

        console2.log("secondSwapInputAmount", secondSwapInputAmount);
        console2.log("secondSwapOutputAmount", secondSwapOutputAmount);

        // verify no profits
        assertLeDecimal(secondSwapOutputAmount, firstSwapInputAmount, 18, "arb has profit");
    }

    function test_fuzz_swapNoArb_double(
        uint256 swapAmount,
        bool zeroForOneFirstSwap,
        bool useVault0,
        bool useVault1,
        uint256 waitTime,
        uint32 alpha,
        uint24 feeMin,
        uint24 feeMax,
        uint24 feeQuadraticMultiplier
    ) external {
        swapAmount = bound(swapAmount, 1e6, 1e36);
        waitTime = bound(waitTime, 10, SURGE_AUTOSTART_TIME * 3);
        feeMin = uint24(bound(feeMin, 0, 1e6 - 1));
        feeMax = uint24(bound(feeMax, feeMin, 1e6 - 1));
        alpha = uint32(bound(alpha, 1e3, 12e8));

        GeometricDistribution ldf_ = new GeometricDistribution();
        bytes32 ldfParams = bytes32(abi.encodePacked(ShiftMode.BOTH, int24(-3) * TICK_SPACING, int16(6), alpha));
        {
            PoolKey memory key_;
            key_.tickSpacing = TICK_SPACING;
            vm.assume(ldf_.isValidParams(key_, TWAP_SECONDS_AGO, ldfParams));
        }
        (, PoolKey memory key) = _deployPoolAndInitLiquidity(
            Currency.wrap(address(token0)),
            Currency.wrap(address(token1)),
            useVault0 ? vault0 : ERC4626(address(0)),
            useVault1 ? vault1 : ERC4626(address(0)),
            ldf_,
            ldfParams,
            abi.encodePacked(
                feeMin,
                feeMax,
                feeQuadraticMultiplier,
                FEE_TWAP_SECONDS_AGO,
                SURGE_FEE,
                SURGE_HALFLIFE,
                SURGE_AUTOSTART_TIME,
                VAULT_SURGE_THRESHOLD_0,
                VAULT_SURGE_THRESHOLD_1,
                REBALANCE_THRESHOLD,
                REBALANCE_MAX_SLIPPAGE,
                REBALANCE_TWAP_SECONDS_AGO,
                REBALANCE_ORDER_TTL,
                true, // amAmmEnabled
                ORACLE_MIN_INTERVAL,
                POOL_MAX_AMAMM_FEE,
                MIN_RENT_MULTIPLIER
            )
        );

        // execute first swap
        (Currency firstSwapInputToken, Currency firstSwapOutputToken) =
            zeroForOneFirstSwap ? (key.currency0, key.currency1) : (key.currency1, key.currency0);
        _mint(firstSwapInputToken, address(this), swapAmount * 2);
        IPoolManager.SwapParams memory params = IPoolManager.SwapParams({
            zeroForOne: zeroForOneFirstSwap,
            amountSpecified: -int256(swapAmount),
            sqrtPriceLimitX96: zeroForOneFirstSwap ? TickMath.MIN_SQRT_PRICE + 1 : TickMath.MAX_SQRT_PRICE - 1
        });
        uint256 firstSwapInputAmount;
        uint256 firstSwapOutputAmount;
        {
            uint256 beforeInputTokenBalance = firstSwapInputToken.balanceOfSelf();
            uint256 beforeOutputTokenBalance = firstSwapOutputToken.balanceOfSelf();
            _swap(key, params, 0, "");
            firstSwapInputAmount = beforeInputTokenBalance - firstSwapInputToken.balanceOfSelf();
            firstSwapOutputAmount = firstSwapOutputToken.balanceOfSelf() - beforeOutputTokenBalance;
        }

        console2.log("firstSwapInputAmount", firstSwapInputAmount);
        console2.log("firstSwapOutputAmount", firstSwapOutputAmount);

        // wait for some time
        skip(waitTime);

        // execute second swap
        vm.assume(firstSwapOutputAmount != 0);
        params = IPoolManager.SwapParams({
            zeroForOne: !zeroForOneFirstSwap,
            amountSpecified: -int256(firstSwapOutputAmount),
            sqrtPriceLimitX96: !zeroForOneFirstSwap ? TickMath.MIN_SQRT_PRICE + 1 : TickMath.MAX_SQRT_PRICE - 1
        });
        uint256 secondSwapInputAmount;
        uint256 secondSwapOutputAmount;
        {
            uint256 beforeInputTokenBalance = firstSwapOutputToken.balanceOfSelf();
            uint256 beforeOutputTokenBalance = firstSwapInputToken.balanceOfSelf();
            _swap(key, params, 0, "");
            secondSwapInputAmount = beforeInputTokenBalance - firstSwapOutputToken.balanceOfSelf();
            secondSwapOutputAmount = firstSwapInputToken.balanceOfSelf() - beforeOutputTokenBalance;
        }

        console2.log("secondSwapInputAmount", secondSwapInputAmount);
        console2.log("secondSwapOutputAmount", secondSwapOutputAmount);

        // wait for some time
        skip(waitTime);

        // execute third swap
        vm.assume(secondSwapOutputAmount != 0);
        params = IPoolManager.SwapParams({
            zeroForOne: zeroForOneFirstSwap,
            amountSpecified: -int256(secondSwapOutputAmount),
            sqrtPriceLimitX96: zeroForOneFirstSwap ? TickMath.MIN_SQRT_PRICE + 1 : TickMath.MAX_SQRT_PRICE - 1
        });
        uint256 thirdSwapInputAmount;
        uint256 thirdSwapOutputAmount;
        {
            uint256 beforeInputTokenBalance = firstSwapInputToken.balanceOfSelf();
            uint256 beforeOutputTokenBalance = firstSwapOutputToken.balanceOfSelf();
            _swap(key, params, 0, "");
            thirdSwapInputAmount = beforeInputTokenBalance - firstSwapInputToken.balanceOfSelf();
            thirdSwapOutputAmount = firstSwapOutputToken.balanceOfSelf() - beforeOutputTokenBalance;
        }

        console2.log("thirdSwapInputAmount", thirdSwapInputAmount);
        console2.log("thirdSwapOutputAmount", thirdSwapOutputAmount);

        // wait for some time
        skip(waitTime);

        // execute fourth swap
        vm.assume(thirdSwapOutputAmount != 0);
        params = IPoolManager.SwapParams({
            zeroForOne: !zeroForOneFirstSwap,
            amountSpecified: -int256(thirdSwapOutputAmount),
            sqrtPriceLimitX96: !zeroForOneFirstSwap ? TickMath.MIN_SQRT_PRICE + 1 : TickMath.MAX_SQRT_PRICE - 1
        });
        uint256 fourthSwapInputAmount;
        uint256 fourthSwapOutputAmount;
        {
            uint256 beforeInputTokenBalance = firstSwapOutputToken.balanceOfSelf();
            uint256 beforeOutputTokenBalance = firstSwapInputToken.balanceOfSelf();
            _swap(key, params, 0, "");
            fourthSwapInputAmount = beforeInputTokenBalance - firstSwapOutputToken.balanceOfSelf();
            fourthSwapOutputAmount = firstSwapInputToken.balanceOfSelf() - beforeOutputTokenBalance;
        }

        console2.log("fourthSwapInputAmount", fourthSwapInputAmount);
        console2.log("fourthSwapOutputAmount", fourthSwapOutputAmount);

        // verify no profits
        assertLeDecimal(
            secondSwapOutputAmount + fourthSwapOutputAmount,
            firstSwapInputAmount + thirdSwapInputAmount,
            18,
            "arb has profit"
        );
    }

    function test_fuzz_quoter_quoteSwap(
        uint256 swapAmount,
        bool zeroForOne,
        bool useVault0,
        bool useVault1,
        uint32 alpha,
        uint24 feeMin,
        uint24 feeMax,
        uint24 feeQuadraticMultiplier,
        bool amAmmEnabled
    ) external {
        swapAmount = bound(swapAmount, 1e6, 1e36);
        feeMin = uint24(bound(feeMin, 2e5, 1e6 - 1));
        feeMax = uint24(bound(feeMax, feeMin, 1e6 - 1));
        alpha = uint32(bound(alpha, 1e3, 12e8));

        GeometricDistribution ldf_ = new GeometricDistribution();
        bytes32 ldfParams = bytes32(abi.encodePacked(ShiftMode.BOTH, int24(-3) * TICK_SPACING, int16(6), alpha));
        {
            PoolKey memory key_;
            key_.tickSpacing = TICK_SPACING;
            vm.assume(ldf_.isValidParams(key_, TWAP_SECONDS_AGO, ldfParams));
        }
        (, PoolKey memory key) = _deployPoolAndInitLiquidity(
            Currency.wrap(address(token0)),
            Currency.wrap(address(token1)),
            useVault0 ? vault0 : ERC4626(address(0)),
            useVault1 ? vault1 : ERC4626(address(0)),
            ldf_,
            ldfParams,
            abi.encodePacked(
                feeMin,
                feeMax,
                feeQuadraticMultiplier,
                FEE_TWAP_SECONDS_AGO,
                SURGE_FEE,
                SURGE_HALFLIFE,
                SURGE_AUTOSTART_TIME,
                VAULT_SURGE_THRESHOLD_0,
                VAULT_SURGE_THRESHOLD_1,
                REBALANCE_THRESHOLD,
                REBALANCE_MAX_SLIPPAGE,
                REBALANCE_TWAP_SECONDS_AGO,
                REBALANCE_ORDER_TTL,
                amAmmEnabled,
                ORACLE_MIN_INTERVAL,
                POOL_MAX_AMAMM_FEE,
                MIN_RENT_MULTIPLIER
            )
        );

        (Currency inputToken, Currency outputToken) =
            zeroForOne ? (key.currency0, key.currency1) : (key.currency1, key.currency0);
        _mint(inputToken, address(this), swapAmount * 2);
        IPoolManager.SwapParams memory params = IPoolManager.SwapParams({
            zeroForOne: zeroForOne,
            amountSpecified: -int256(swapAmount),
            sqrtPriceLimitX96: zeroForOne ? TickMath.MIN_SQRT_PRICE + 1 : TickMath.MAX_SQRT_PRICE - 1
        });

        // quote swap
        (bool success,,, uint256 inputAmount, uint256 outputAmount,,) = quoter.quoteSwap(address(this), key, params);
        assertTrue(success, "quoteSwap failed");

        // execute swap
        uint256 actualInputAmount;
        uint256 actualOutputAmount;
        {
            uint256 beforeInputTokenBalance = inputToken.balanceOfSelf();
            uint256 beforeOutputTokenBalance = outputToken.balanceOfSelf();
            swapper.swap(key, params, type(uint256).max, 0);
            actualInputAmount = beforeInputTokenBalance - inputToken.balanceOfSelf();
            actualOutputAmount = outputToken.balanceOfSelf() - beforeOutputTokenBalance;
        }

        // check if actual amounts match quoted amounts
        assertEq(actualInputAmount, inputAmount, "actual input amount doesn't match quoted input amount");
        assertEq(actualOutputAmount, outputAmount, "actual output amount doesn't match quoted output amount");
    }

    function test_fuzz_quoter_quoteDeposit(
        uint256 depositAmount0,
        uint256 depositAmount1,
        bool useVault0,
        bool useVault1,
        uint32 alpha,
        uint24 feeMin,
        uint24 feeMax,
        uint24 feeQuadraticMultiplier
    ) external {
        depositAmount0 = bound(depositAmount0, 1e9, 1e36);
        depositAmount1 = bound(depositAmount1, 1e9, 1e36);
        feeMin = uint24(bound(feeMin, 2e5, 1e6 - 1));
        feeMax = uint24(bound(feeMax, feeMin, 1e6 - 1));
        alpha = uint32(bound(alpha, 1e3, 12e8));

        GeometricDistribution ldf_ = new GeometricDistribution();
        bytes32 ldfParams = bytes32(abi.encodePacked(ShiftMode.BOTH, int24(-3) * TICK_SPACING, int16(6), alpha));
        {
            PoolKey memory key_;
            key_.tickSpacing = TICK_SPACING;
            vm.assume(ldf_.isValidParams(key_, TWAP_SECONDS_AGO, ldfParams));
        }
        (, PoolKey memory key) = _deployPoolAndInitLiquidity(
            Currency.wrap(address(token0)),
            Currency.wrap(address(token1)),
            useVault0 ? vault0 : ERC4626(address(0)),
            useVault1 ? vault1 : ERC4626(address(0)),
            ldf_,
            ldfParams,
            abi.encodePacked(
                feeMin,
                feeMax,
                feeQuadraticMultiplier,
                FEE_TWAP_SECONDS_AGO,
                SURGE_FEE,
                SURGE_HALFLIFE,
                SURGE_AUTOSTART_TIME,
                VAULT_SURGE_THRESHOLD_0,
                VAULT_SURGE_THRESHOLD_1,
                REBALANCE_THRESHOLD,
                REBALANCE_MAX_SLIPPAGE,
                REBALANCE_TWAP_SECONDS_AGO,
                REBALANCE_ORDER_TTL,
                true, // amAmmEnabled
                ORACLE_MIN_INTERVAL,
                POOL_MAX_AMAMM_FEE,
                MIN_RENT_MULTIPLIER
            )
        );

        // quote deposit
        IBunniHub.DepositParams memory depositParams = IBunniHub.DepositParams({
            poolKey: key,
            amount0Desired: depositAmount0,
            amount1Desired: depositAmount1,
            amount0Min: 0,
            amount1Min: 0,
            deadline: block.timestamp,
            recipient: address(this),
            refundRecipient: address(this),
            vaultFee0: 0,
            vaultFee1: 0,
            referrer: 0
        });
        (bool success, uint256 shares, uint256 amount0, uint256 amount1) =
            quoter.quoteDeposit(address(this), depositParams);
        assertTrue(success, "quoteDeposit failed");

        // deposit tokens
        (uint256 actualShares, uint256 actualAmount0, uint256 actualAmount1) =
            _makeDeposit(key, depositAmount0, depositAmount1, address(this), "");

        // check if actual amounts match quoted amounts
        assertApproxEqRel(actualShares, shares, 1e12, "actual shares doesn't match quoted shares");
        assertApproxEqAbs(actualAmount0, amount0, 1, "actual amount0 doesn't match quoted amount0");
        assertApproxEqAbs(actualAmount1, amount1, 1, "actual amount1 doesn't match quoted amount1");
    }

    function test_rebalance_basicOrderCreationAndFulfillment(
        uint256 swapAmount,
        bool useVault0,
        bool useVault1,
        uint32 alpha,
        uint24 feeMin,
        uint24 feeMax,
        uint24 feeQuadraticMultiplier
    ) external {
        swapAmount = bound(swapAmount, 1e3, 1e6);
        feeMin = uint24(bound(feeMin, 2e5, 1e6 - 1));
        feeMax = uint24(bound(feeMax, feeMin, 1e6 - 1));
        alpha = uint32(bound(alpha, 1e3, 12e8));

        MockLDF ldf_ = new MockLDF();
        bytes32 ldfParams = bytes32(abi.encodePacked(ShiftMode.BOTH, int24(-3) * TICK_SPACING, int16(6), alpha));
        {
            PoolKey memory key_;
            key_.tickSpacing = TICK_SPACING;
            vm.assume(ldf_.isValidParams(key_, TWAP_SECONDS_AGO, ldfParams));
        }
        ldf_.setMinTick(-30); // minTick of MockLDFs need initialization
        (, PoolKey memory key) = _deployPoolAndInitLiquidity(
            Currency.wrap(address(token0)),
            Currency.wrap(address(token1)),
            useVault0 ? vault0 : ERC4626(address(0)),
            useVault1 ? vault1 : ERC4626(address(0)),
            ldf_,
            ldfParams,
            abi.encodePacked(
                feeMin,
                feeMax,
                feeQuadraticMultiplier,
                FEE_TWAP_SECONDS_AGO,
                SURGE_FEE,
                SURGE_HALFLIFE,
                SURGE_AUTOSTART_TIME,
                VAULT_SURGE_THRESHOLD_0,
                VAULT_SURGE_THRESHOLD_1,
                REBALANCE_THRESHOLD,
                REBALANCE_MAX_SLIPPAGE,
                REBALANCE_TWAP_SECONDS_AGO,
                REBALANCE_ORDER_TTL,
                true, // amAmmEnabled
                ORACLE_MIN_INTERVAL,
                POOL_MAX_AMAMM_FEE,
                MIN_RENT_MULTIPLIER
            )
        );

        // shift liquidity to the right
        // the LDF will demand more token0, so we'll have too much of token1
        // the rebalance should swap from token1 to token0
        ldf_.setMinTick(-20);

        {
            // verify excess liquidity before the rebalance
            (uint256 excessLiquidity0, uint256 excessLiquidity1, uint256 totalLiquidity) = lens.getExcessLiquidity(key);
            bool shouldRebalance0 = excessLiquidity0 != 0 && excessLiquidity0 >= totalLiquidity / REBALANCE_THRESHOLD;
            bool shouldRebalance1 = excessLiquidity1 != 0 && excessLiquidity1 >= totalLiquidity / REBALANCE_THRESHOLD;
            assertFalse(shouldRebalance0, "shouldRebalance0 is true before rebalance");
            assertTrue(shouldRebalance1, "shouldRebalance1 is not true before rebalance");
        }

        // make small swap to trigger rebalance
        _mint(key.currency0, address(this), swapAmount);
        IPoolManager.SwapParams memory params = IPoolManager.SwapParams({
            zeroForOne: true,
            amountSpecified: -int256(swapAmount),
            sqrtPriceLimitX96: TickMath.MIN_SQRT_PRICE + 1
        });
        vm.recordLogs();
        _swap(key, params, 0, "");

        // validate etched order
        Vm.Log[] memory logs = vm.getRecordedLogs();
        Vm.Log memory orderEtchedLog;
        for (uint256 i = 0; i < logs.length; i++) {
            if (logs[i].emitter == address(floodPlain) && logs[i].topics[0] == IOnChainOrders.OrderEtched.selector) {
                orderEtchedLog = logs[i];
                break;
            }
        }
        assertEq(orderEtchedLog.emitter, address(floodPlain), "emitter not floodPlain");
        assertEq(orderEtchedLog.topics[0], IOnChainOrders.OrderEtched.selector, "not OrderEtched event");
        IFloodPlain.SignedOrder memory signedOrder = abi.decode(orderEtchedLog.data, (IFloodPlain.SignedOrder));
        IFloodPlain.Order memory order = signedOrder.order;
        (, bytes32 permit2Hash) = _hashFloodOrder(order);
        assertEq(
            bunniHook.isValidSignature(permit2Hash, abi.encode(key.toId())),
            IERC1271.isValidSignature.selector,
            "order signature not valid"
        );
        assertEq(order.offerer, address(bunniHook), "offerer not bunniHook");
        assertEq(order.recipient, address(bunniHook), "recipient not bunniHook");
        assertEq(order.offer[0].token, Currency.unwrap(key.currency1), "offer token not token1");
        assertEq(order.consideration.token, Currency.unwrap(key.currency0), "consideration token not token0");
        assertEq(order.deadline, vm.getBlockTimestamp() + REBALANCE_ORDER_TTL, "deadline incorrect");
        assertEq(order.preHooks[0].target, address(bunniHook), "preHook target not bunniHook");
        IBunniHook.RebalanceOrderHookArgs memory expectedHookArgs = IBunniHook.RebalanceOrderHookArgs({
            key: key,
            preHookArgs: IBunniHook.RebalanceOrderPreHookArgs({currency: key.currency1, amount: order.offer[0].amount}),
            postHookArgs: IBunniHook.RebalanceOrderPostHookArgs({currency: key.currency0})
        });
        assertEq(
            order.preHooks[0].data,
            abi.encodeCall(IBunniHook.rebalanceOrderPreHook, (expectedHookArgs)),
            "preHook data incorrect"
        );
        assertEq(order.postHooks[0].target, address(bunniHook), "postHook target not bunniHook");
        assertEq(
            order.postHooks[0].data,
            abi.encodeCall(IBunniHook.rebalanceOrderPostHook, (expectedHookArgs)),
            "postHook data incorrect"
        );
        assertEq(signedOrder.signature, abi.encode(key.toId()), "signature incorrect");

        // fulfill order
        _mint(key.currency0, address(this), order.consideration.amount);
        (uint256 beforeBalance0, uint256 beforeBalance1) = hub.poolBalances(key.toId());
        uint256 beforeFulfillerBalance0 = key.currency0.balanceOfSelf();
        floodPlain.fulfillOrder(signedOrder);
        (uint256 afterBalance0, uint256 afterBalance1) = hub.poolBalances(key.toId());

        // verify balances
        assertEq(
            beforeFulfillerBalance0 - key.currency0.balanceOfSelf(),
            order.consideration.amount,
            "didn't take currency0 from fulfiller"
        );
        assertApproxEqAbs(
            beforeBalance1 - afterBalance1, order.offer[0].amount, 10, "offer tokens taken from hub incorrect"
        );
        assertApproxEqAbs(
            afterBalance0 - beforeBalance0,
            order.consideration.amount,
            10,
            "consideration tokens given to hub incorrect"
        );

        {
            // verify excess liquidity after the rebalance
            (uint256 excessLiquidity0, uint256 excessLiquidity1, uint256 totalLiquidity) = lens.getExcessLiquidity(key);
            bool shouldRebalance0 = excessLiquidity0 != 0 && excessLiquidity0 >= totalLiquidity / REBALANCE_THRESHOLD;
            bool shouldRebalance1 = excessLiquidity1 != 0 && excessLiquidity1 >= totalLiquidity / REBALANCE_THRESHOLD;
            assertFalse(shouldRebalance0, "shouldRebalance0 is still true after rebalance");
            assertFalse(shouldRebalance1, "shouldRebalance1 is still true after rebalance");
        }

        // verify surge fee is applied
        (,, uint32 lastSwapTimestamp, uint32 lastSurgeTImestamp) = bunniHook.slot0s(key.toId());
        assertEq(lastSwapTimestamp, uint32(vm.getBlockTimestamp()), "lastSwapTimestamp incorrect");
        assertEq(lastSurgeTImestamp, uint32(vm.getBlockTimestamp()), "lastSurgeTImestamp incorrect");
    }

    function test_bunniToken_multicall() external {
        (IBunniToken bunniToken, PoolKey memory key) = _deployPoolAndInitLiquidity();

        // make deposit
        (uint256 shares,,) = _makeDepositWithFee({
            key_: key,
            depositAmount0: 1 ether,
            depositAmount1: 1 ether,
            depositor: address(this),
            vaultFee0: 0,
            vaultFee1: 0,
            snapLabel: ""
        });

        // multitransfer
        uint256 N = 10;
        address[] memory targets = new address[](N);
        bytes[] memory data = new bytes[](N);
        uint256[] memory values = new uint256[](N);
        for (uint256 i; i < N; i++) {
            targets[i] = address(bunniToken);
            data[i] = abi.encodeCall(IERC20.transfer, (address(uint160(i + 1)), shares / N));
        }
        MulticallerWithSender(payable(LibMulticaller.MULTICALLER_WITH_SENDER)).aggregateWithSender(
            targets, data, values
        );
        for (uint256 i; i < N; i++) {
            assertEq(bunniToken.balanceOf(address(uint160(i + 1))), shares / N, "balance incorrect");
        }
    }

    function test_hooklet_basicHookletCalls() external {
        // deploy mock hooklet with all flags
        bytes32 salt;
        unchecked {
            bytes memory creationCode = type(HookletMock).creationCode;
            for (uint256 offset; offset < 100000; offset++) {
                salt = bytes32(offset);
                address deployed = computeAddress(address(this), salt, creationCode);
                if (
                    uint160(bytes20(deployed)) & HookletLib.ALL_FLAGS_MASK == HookletLib.ALL_FLAGS_MASK
                        && deployed.code.length == 0
                ) {
                    break;
                }
            }
        }
        HookletMock hooklet = new HookletMock{salt: salt}();

        // deploy pool with hooklet
        // this should trigger:
        // - before/afterInitialize
        // - before/afterDeposit
        (Currency currency0, Currency currency1) = (Currency.wrap(address(token0)), Currency.wrap(address(token1)));
        (IBunniToken bunniToken, PoolKey memory key) = _deployPoolAndInitLiquidity(currency0, currency1, hooklet);

        // withdraw liquidity
        // this should trigger:
        // - before/afterWithdraw
        vm.startPrank(address(0x6969));
        hub.withdraw(
            IBunniHub.WithdrawParams({
                poolKey: key,
                recipient: address(0x6969),
                shares: bunniToken.balanceOf(address(0x6969)),
                amount0Min: 0,
                amount1Min: 0,
                deadline: block.timestamp,
                useQueuedWithdrawal: false
            })
        );
        vm.stopPrank();

        // make swap
        // this should trigger:
        // - before/afterSwap
        _mint(currency0, address(this), 1 ether);
        IPoolManager.SwapParams memory params = IPoolManager.SwapParams({
            zeroForOne: true,
            amountSpecified: -int256(1 ether),
            sqrtPriceLimitX96: TickMath.MIN_SQRT_PRICE + 1
        });
        _swap(key, params, 0, "");
    }

<<<<<<< HEAD
    function test_avoidTransferringBidTokensDuringRebalance() public {
        // Step 1: Create a new pool
        (IBunniToken bt1, PoolKey memory poolKey1) = _deployPoolAndInitLiquidity();

        // Step 2: Send bids and rent tokens (BT1) to BunniHook
        uint128 bidAmount = 1e18;
        deal(address(bt1), address(this), bidAmount);
        bt1.approve(address(bunniHook), bidAmount);
        bunniHook.bid(
            poolKey1.toId(), address(this), bytes7(abi.encodePacked(uint24(1e3), uint24(2e3), true)), 1, bidAmount
        );

        // Record the initial BT1 balance of BunniHook
        uint256 initialBT1Balance = bt1.balanceOf(address(bunniHook));
        assertEq(initialBT1Balance, bidAmount, "BunniHook should have BT1 balance");

        // Step 3: Create a new pool with BT1 and AttackerToken
        ERC20Mock attackerToken = new ERC20Mock();
        MockLDF mockLDF = new MockLDF();
        mockLDF.setMinTick(-30); // minTick of MockLDFs need initialization

        // approve tokens
        vm.startPrank(address(0x6969));
        bt1.approve(address(permit2), type(uint256).max);
        attackerToken.approve(address(permit2), type(uint256).max);
        permit2.approve(address(bt1), address(hub), type(uint160).max, type(uint48).max);
        permit2.approve(address(attackerToken), address(hub), type(uint160).max, type(uint48).max);
        vm.stopPrank();

        (Currency currency0, Currency currency1) = address(bt1) < address(attackerToken)
            ? (Currency.wrap(address(bt1)), Currency.wrap(address(attackerToken)))
            : (Currency.wrap(address(attackerToken)), Currency.wrap(address(bt1)));
        (, PoolKey memory poolKey2) = _deployPoolAndInitLiquidity(
            currency0,
            currency1,
            ERC4626(address(0)),
            ERC4626(address(0)),
            mockLDF,
            IHooklet(address(0)),
            bytes32(abi.encodePacked(ShiftMode.BOTH, int24(-3) * TICK_SPACING, int16(6), ALPHA)),
            abi.encodePacked(
                FEE_MIN,
                FEE_MAX,
                FEE_QUADRATIC_MULTIPLIER,
                FEE_TWAP_SECONDS_AGO,
                SURGE_FEE,
                SURGE_HALFLIFE,
                SURGE_AUTOSTART_TIME,
                VAULT_SURGE_THRESHOLD_0,
                VAULT_SURGE_THRESHOLD_1,
                REBALANCE_THRESHOLD,
                REBALANCE_MAX_SLIPPAGE,
                REBALANCE_TWAP_SECONDS_AGO,
                REBALANCE_ORDER_TTL,
                true, // amAmmEnabled
                ORACLE_MIN_INTERVAL
            ),
            bytes32(uint256(1))
        );

        // Step 4: Trigger a rebalance for the attacker's pool
        // Shift liquidity to create an imbalance such that we need to swap attackerToken into bt1
        // Shift right if bt1 is token0, shift left if bt1 is token1
        mockLDF.setMinTick(address(bt1) < address(attackerToken) ? -20 : -40);

        // Make a small swap to trigger rebalance
        uint256 swapAmount = 1e6;
        deal(address(bt1), address(this), swapAmount);
        bt1.approve(address(swapper), swapAmount);
        IPoolManager.SwapParams memory params = IPoolManager.SwapParams({
            zeroForOne: address(bt1) < address(attackerToken),
            amountSpecified: -int256(swapAmount),
            sqrtPriceLimitX96: address(bt1) < address(attackerToken)
                ? TickMath.MIN_SQRT_PRICE + 1
                : TickMath.MAX_SQRT_PRICE - 1
        });

        // Record logs to capture the OrderEtched event
        vm.recordLogs();
        swapper.swap(poolKey2, params, type(uint256).max, 0);

        // Find the OrderEtched event
        Vm.Log[] memory logs_ = vm.getRecordedLogs();
        Vm.Log memory orderEtchedLog;
        for (uint256 i = 0; i < logs_.length; i++) {
            if (logs_[i].emitter == address(floodPlain) && logs_[i].topics[0] == IOnChainOrders.OrderEtched.selector) {
                orderEtchedLog = logs_[i];
                break;
            }
        }
        require(orderEtchedLog.emitter == address(floodPlain), "OrderEtched event not found");

        // Decode the order from the event
        IFloodPlain.SignedOrder memory signedOrder = abi.decode(orderEtchedLog.data, (IFloodPlain.SignedOrder));
        IFloodPlain.Order memory order = signedOrder.order;

        // Fulfill the rebalance order
        deal(address(bt1), address(this), order.consideration.amount);
        bt1.approve(address(floodPlain), order.consideration.amount);
        floodPlain.fulfillOrder(signedOrder);

        // Step 5: Verify that the BT1 balance of BunniHook is still bidAmount
        uint256 finalBT1Balance = bt1.balanceOf(address(bunniHook));
        assertEq(finalBT1Balance, bidAmount, "BT1 balance of BunniHook should not change after rebalance");
=======
    function test_DoS_pool() public {
        // Deployment data
        uint160 sqrtPriceX96 = TickMath.getSqrtPriceAtTick(0);
        Currency currency0 = Currency.wrap(address(token0));
        Currency currency1 = Currency.wrap(address(token1));
        bytes32 ldfParams = bytes32(abi.encodePacked(ShiftMode.BOTH, int24(-3) * TICK_SPACING, int16(6), ALPHA));
        bytes memory hookParams = abi.encodePacked(
            FEE_MIN,
            FEE_MAX,
            FEE_QUADRATIC_MULTIPLIER,
            FEE_TWAP_SECONDS_AGO,
            SURGE_FEE,
            SURGE_HALFLIFE,
            SURGE_AUTOSTART_TIME,
            VAULT_SURGE_THRESHOLD_0,
            VAULT_SURGE_THRESHOLD_1,
            REBALANCE_THRESHOLD,
            REBALANCE_MAX_SLIPPAGE,
            REBALANCE_TWAP_SECONDS_AGO,
            REBALANCE_ORDER_TTL,
            true,
            ORACLE_MIN_INTERVAL
        );
        bytes32 salt;
        unchecked {
            bytes memory creationCode = type(HookletMock).creationCode;
            for (uint256 offset; offset < 100000; offset++) {
                salt = bytes32(offset);
                address deployed = computeAddress(address(this), salt, creationCode);
                if (
                    uint160(bytes20(deployed)) & HookletLib.ALL_FLAGS_MASK == HookletLib.ALL_FLAGS_MASK
                        && deployed.code.length == 0
                ) {
                    break;
                }
            }
        }
        HookletMock hooklet = new HookletMock{salt: salt}();

        // Deploy BunniToken
        (, PoolKey memory key) = hub.deployBunniToken(
            IBunniHub.DeployBunniTokenParams({
                currency0: currency0,
                currency1: currency1,
                tickSpacing: TICK_SPACING,
                twapSecondsAgo: TWAP_SECONDS_AGO,
                liquidityDensityFunction: ldf,
                hooklet: hooklet,
                statefulLdf: true,
                ldfParams: ldfParams,
                hooks: bunniHook,
                hookParams: hookParams,
                vault0: ERC4626(address(vault0)),
                vault1: ERC4626(address(vault1)),
                minRawTokenRatio0: 0.08e6,
                targetRawTokenRatio0: 0.1e6,
                maxRawTokenRatio0: 0.12e6,
                minRawTokenRatio1: 0.08e6,
                targetRawTokenRatio1: 0.1e6,
                maxRawTokenRatio1: 0.12e6,
                sqrtPriceX96: sqrtPriceX96,
                name: bytes32("BunniToken"),
                symbol: bytes32("BUNNI-LP"),
                owner: address(this),
                metadataURI: "metadataURI",
                salt: salt
            })
        );

        // Mint shares using 1 wei of each token
        // Should revert due to the amounts being too small
        _mint(currency0, address(this), 1);
        _mint(currency1, address(this), 1);
        vm.expectRevert(BunniHub__DepositAmountTooSmall.selector);
        hub.deposit(
            IBunniHub.DepositParams({
                poolKey: key,
                amount0Desired: 1,
                amount1Desired: 1,
                amount0Min: 0,
                amount1Min: 0,
                deadline: block.timestamp,
                recipient: address(this),
                refundRecipient: address(this),
                vaultFee0: 0,
                vaultFee1: 0,
                referrer: 0
            })
        );
>>>>>>> e59a6a1c
    }

    /// -----------------------------------------------------------------------
    /// Internal utils
    /// -----------------------------------------------------------------------

    function _makeDeposit(PoolKey memory key, uint256 depositAmount0, uint256 depositAmount1)
        internal
        returns (uint256 shares, uint256 amount0, uint256 amount1)
    {
        return _makeDeposit(key, depositAmount0, depositAmount1, address(this), "");
    }

    function _makeDeposit(
        PoolKey memory key_,
        uint256 depositAmount0,
        uint256 depositAmount1,
        address depositor,
        string memory snapLabel
    ) internal returns (uint256 shares, uint256 amount0, uint256 amount1) {
        // mint tokens
        uint256 value;
        if (key_.currency0.isNative()) {
            value = depositAmount0;
        } else if (key_.currency1.isNative()) {
            value = depositAmount1;
        }
        _mint(key_.currency0, depositor, depositAmount0);
        _mint(key_.currency1, depositor, depositAmount1);

        // deposit tokens
        IBunniHub.DepositParams memory depositParams = IBunniHub.DepositParams({
            poolKey: key_,
            amount0Desired: depositAmount0,
            amount1Desired: depositAmount1,
            amount0Min: 0,
            amount1Min: 0,
            deadline: block.timestamp,
            recipient: depositor,
            refundRecipient: depositor,
            vaultFee0: 0,
            vaultFee1: 0,
            referrer: 0
        });
        IBunniHub hub_ = hub;
        vm.startPrank(depositor);
        if (bytes(snapLabel).length > 0) {
            snapStart(snapLabel);
        }
        (shares, amount0, amount1) = hub_.deposit{value: value}(depositParams);
        if (bytes(snapLabel).length > 0) {
            snapEnd();
        }
        vm.stopPrank();
    }

    function _makeDepositWithFee(
        PoolKey memory key_,
        uint256 depositAmount0,
        uint256 depositAmount1,
        address depositor,
        uint256 vaultFee0,
        uint256 vaultFee1,
        string memory snapLabel
    ) internal returns (uint256 shares, uint256 amount0, uint256 amount1) {
        // mint tokens
        uint256 value;
        if (key_.currency0.isNative()) {
            value = depositAmount0.divWadUp(WAD - vaultFee0);
        } else if (key_.currency1.isNative()) {
            value = depositAmount1.divWadUp(WAD - vaultFee1);
        }
        _mint(key_.currency0, depositor, depositAmount0.divWadUp(WAD - vaultFee0));
        _mint(key_.currency1, depositor, depositAmount1.divWadUp(WAD - vaultFee1));

        // deposit tokens
        IBunniHub.DepositParams memory depositParams = IBunniHub.DepositParams({
            poolKey: key_,
            amount0Desired: depositAmount0,
            amount1Desired: depositAmount1,
            amount0Min: 0,
            amount1Min: 0,
            deadline: block.timestamp,
            recipient: depositor,
            refundRecipient: depositor,
            vaultFee0: vaultFee0,
            vaultFee1: vaultFee1,
            referrer: 0
        });
        IBunniHub hub_ = hub;
        vm.startPrank(depositor);
        if (bytes(snapLabel).length > 0) {
            snapStart(snapLabel);
        }
        (shares, amount0, amount1) = hub_.deposit{value: value}(depositParams);
        if (bytes(snapLabel).length > 0) {
            snapEnd();
        }
        vm.stopPrank();
    }

    function _vaultBalanceOf(ERC4626 vault, address account) internal view returns (uint256) {
        if (address(vault) == address(0)) return 0;
        return vault.balanceOf(account);
    }

    function _vaultPreviewRedeem(ERC4626 vault, uint256 amount) internal view returns (uint256) {
        if (address(vault) == address(0)) return 0;
        return vault.previewRedeem(amount);
    }

    function _mint(Currency currency, address to, uint256 amount) internal {
        if (currency.isNative()) {
            vm.deal(to, to.balance + amount);
        } else if (Currency.unwrap(currency) == address(weth)) {
            vm.deal(address(this), address(this).balance + amount);
            weth.deposit{value: amount}();
            weth.transfer(to, amount);
        } else {
            deal(Currency.unwrap(currency), to, amount);
        }
    }

    function _deployPoolAndInitLiquidity() internal returns (IBunniToken bunniToken, PoolKey memory key) {
        return _deployPoolAndInitLiquidity(
            Currency.wrap(address(token0)), Currency.wrap(address(token1)), ERC4626(address(0)), ERC4626(address(0))
        );
    }

    function _deployPoolAndInitLiquidity(Currency currency0, Currency currency1)
        internal
        returns (IBunniToken bunniToken, PoolKey memory key)
    {
        return _deployPoolAndInitLiquidity(currency0, currency1, ERC4626(address(0)), ERC4626(address(0)));
    }

    function _deployPoolAndInitLiquidity(Currency currency0, Currency currency1, IHooklet hooklet)
        internal
        returns (IBunniToken bunniToken, PoolKey memory key)
    {
        return _deployPoolAndInitLiquidity(
            currency0, currency1, ERC4626(address(0)), ERC4626(address(0)), hooklet, bytes32(0)
        );
    }

    function _deployPoolAndInitLiquidity(Currency currency0, Currency currency1, bytes32 salt)
        internal
        returns (IBunniToken bunniToken, PoolKey memory key)
    {
        return _deployPoolAndInitLiquidity(
            currency0, currency1, ERC4626(address(0)), ERC4626(address(0)), IHooklet(address(0)), salt
        );
    }

    function _deployPoolAndInitLiquidity(Currency currency0, Currency currency1, ERC4626 vault0_, ERC4626 vault1_)
        internal
        returns (IBunniToken bunniToken, PoolKey memory key)
    {
        return _deployPoolAndInitLiquidity(currency0, currency1, vault0_, vault1_, IHooklet(address(0)), bytes32(0));
    }

    function _deployPoolAndInitLiquidity(
        Currency currency0,
        Currency currency1,
        ERC4626 vault0_,
        ERC4626 vault1_,
        IHooklet hooklet,
        bytes32 salt
    ) internal returns (IBunniToken bunniToken, PoolKey memory key) {
        return _deployPoolAndInitLiquidity(
            currency0,
            currency1,
            vault0_,
            vault1_,
            ldf,
            hooklet,
            bytes32(abi.encodePacked(ShiftMode.BOTH, int24(-3) * TICK_SPACING, int16(6), ALPHA)),
            abi.encodePacked(
                FEE_MIN,
                FEE_MAX,
                FEE_QUADRATIC_MULTIPLIER,
                FEE_TWAP_SECONDS_AGO,
                SURGE_FEE,
                SURGE_HALFLIFE,
                SURGE_AUTOSTART_TIME,
                VAULT_SURGE_THRESHOLD_0,
                VAULT_SURGE_THRESHOLD_1,
                REBALANCE_THRESHOLD,
                REBALANCE_MAX_SLIPPAGE,
                REBALANCE_TWAP_SECONDS_AGO,
                REBALANCE_ORDER_TTL,
                true, // amAmmEnabled
                ORACLE_MIN_INTERVAL,
                POOL_MAX_AMAMM_FEE,
                MIN_RENT_MULTIPLIER
            ),
            salt
        );
    }

    function _deployPoolAndInitLiquidity(
        Currency currency0,
        Currency currency1,
        ERC4626 vault0_,
        ERC4626 vault1_,
        ILiquidityDensityFunction ldf_
    ) internal returns (IBunniToken bunniToken, PoolKey memory key) {
        return _deployPoolAndInitLiquidity(
            currency0,
            currency1,
            vault0_,
            vault1_,
            ldf_,
            IHooklet(address(0)),
            bytes32(abi.encodePacked(ShiftMode.BOTH, int24(-3) * TICK_SPACING, int16(6), ALPHA)),
            abi.encodePacked(
                FEE_MIN,
                FEE_MAX,
                FEE_QUADRATIC_MULTIPLIER,
                FEE_TWAP_SECONDS_AGO,
                SURGE_FEE,
                SURGE_HALFLIFE,
                SURGE_AUTOSTART_TIME,
                VAULT_SURGE_THRESHOLD_0,
                VAULT_SURGE_THRESHOLD_1,
                REBALANCE_THRESHOLD,
                REBALANCE_MAX_SLIPPAGE,
                REBALANCE_TWAP_SECONDS_AGO,
                REBALANCE_ORDER_TTL,
                true, // amAmmEnabled
                ORACLE_MIN_INTERVAL,
                POOL_MAX_AMAMM_FEE,
                MIN_RENT_MULTIPLIER
            ),
            bytes32(0)
        );
    }

    function _deployPoolAndInitLiquidity(
        Currency currency0,
        Currency currency1,
        ERC4626 vault0_,
        ERC4626 vault1_,
        bytes32 ldfParams,
        bytes memory hookParams
    ) internal returns (IBunniToken bunniToken, PoolKey memory key) {
        return _deployPoolAndInitLiquidity(
            currency0, currency1, vault0_, vault1_, ldf, IHooklet(address(0)), ldfParams, hookParams, bytes32(0)
        );
    }

    function _deployPoolAndInitLiquidity(
        Currency currency0,
        Currency currency1,
        ERC4626 vault0_,
        ERC4626 vault1_,
        ILiquidityDensityFunction ldf_,
        bytes32 ldfParams,
        bytes memory hookParams
    ) internal returns (IBunniToken bunniToken, PoolKey memory key) {
        return _deployPoolAndInitLiquidity(
            currency0, currency1, vault0_, vault1_, ldf_, IHooklet(address(0)), ldfParams, hookParams, bytes32(0)
        );
    }

    function _deployPoolAndInitLiquidity(
        Currency currency0,
        Currency currency1,
        ERC4626 vault0_,
        ERC4626 vault1_,
        uint256 depositAmount0,
        uint256 depositAmount1,
        ILiquidityDensityFunction ldf_,
        bytes32 ldfParams,
        bytes memory hookParams
    ) internal returns (IBunniToken bunniToken, PoolKey memory key) {
        return _deployPoolAndInitLiquidity(
            currency0,
            currency1,
            vault0_,
            vault1_,
            depositAmount0,
            depositAmount1,
            ldf_,
            IHooklet(address(0)),
            ldfParams,
            hookParams,
            bytes32(0)
        );
    }

    function _deployPoolAndInitLiquidity(
        Currency currency0,
        Currency currency1,
        ERC4626 vault0_,
        ERC4626 vault1_,
        ILiquidityDensityFunction ldf_,
        IHooklet hooklet,
        bytes32 ldfParams,
        bytes memory hookParams,
        bytes32 salt
    ) internal returns (IBunniToken bunniToken, PoolKey memory key) {
        // initialize bunni
        (bunniToken, key) = hub.deployBunniToken(
            IBunniHub.DeployBunniTokenParams({
                currency0: currency0,
                currency1: currency1,
                tickSpacing: TICK_SPACING,
                twapSecondsAgo: TWAP_SECONDS_AGO,
                liquidityDensityFunction: ldf_,
                hooklet: hooklet,
                statefulLdf: true,
                ldfParams: ldfParams,
                hooks: bunniHook,
                hookParams: hookParams,
                vault0: vault0_,
                vault1: vault1_,
                minRawTokenRatio0: 0.08e6,
                targetRawTokenRatio0: 0.1e6,
                maxRawTokenRatio0: 0.12e6,
                minRawTokenRatio1: 0.08e6,
                targetRawTokenRatio1: 0.1e6,
                maxRawTokenRatio1: 0.12e6,
                sqrtPriceX96: TickMath.getSqrtPriceAtTick(4),
                name: bytes32("BunniToken"),
                symbol: bytes32("BUNNI-LP"),
                owner: address(this),
                metadataURI: "metadataURI",
                salt: salt
            })
        );

        // make initial deposit to avoid accounting for MIN_INITIAL_SHARES
        uint256 depositAmount0 = PRECISION;
        uint256 depositAmount1 = PRECISION;
        vm.startPrank(address(0x6969));
        token0.approve(address(permit2), type(uint256).max);
        token1.approve(address(permit2), type(uint256).max);
        weth.approve(address(permit2), type(uint256).max);
        permit2.approve(address(token0), address(hub), type(uint160).max, type(uint48).max);
        permit2.approve(address(token1), address(hub), type(uint160).max, type(uint48).max);
        permit2.approve(address(weth), address(hub), type(uint160).max, type(uint48).max);
        vm.stopPrank();
        uint256 vaultFee0 = address(vault0_) == address(vault0WithFee) || address(vault0_) == address(vault1WithFee)
            || address(vault0_) == address(vaultWethWithFee) ? VAULT_FEE : 0;
        uint256 vaultFee1 = address(vault1_) == address(vault0WithFee) || address(vault1_) == address(vault1WithFee)
            || address(vault1_) == address(vaultWethWithFee) ? VAULT_FEE : 0;
        _makeDepositWithFee(key, depositAmount0, depositAmount1, address(0x6969), vaultFee0, vaultFee1, "");
    }

    function _deployPoolAndInitLiquidity(
        Currency currency0,
        Currency currency1,
        ERC4626 vault0_,
        ERC4626 vault1_,
        uint256 depositAmount0,
        uint256 depositAmount1,
        ILiquidityDensityFunction ldf_,
        IHooklet hooklet,
        bytes32 ldfParams,
        bytes memory hookParams,
        bytes32 salt
    ) internal returns (IBunniToken bunniToken, PoolKey memory key) {
        // initialize bunni
        (bunniToken, key) = hub.deployBunniToken(
            IBunniHub.DeployBunniTokenParams({
                currency0: currency0,
                currency1: currency1,
                tickSpacing: TICK_SPACING,
                twapSecondsAgo: TWAP_SECONDS_AGO,
                liquidityDensityFunction: ldf_,
                hooklet: hooklet,
                statefulLdf: true,
                ldfParams: ldfParams,
                hooks: bunniHook,
                hookParams: hookParams,
                vault0: vault0_,
                vault1: vault1_,
                minRawTokenRatio0: 0.08e6,
                targetRawTokenRatio0: 0.1e6,
                maxRawTokenRatio0: 0.12e6,
                minRawTokenRatio1: 0.08e6,
                targetRawTokenRatio1: 0.1e6,
                maxRawTokenRatio1: 0.12e6,
                sqrtPriceX96: TickMath.getSqrtPriceAtTick(4),
                name: bytes32("BunniToken"),
                symbol: bytes32("BUNNI-LP"),
                owner: address(this),
                metadataURI: "metadataURI",
                salt: salt
            })
        );

        // make initial deposit to avoid accounting for MIN_INITIAL_SHARES
        vm.startPrank(address(0x6969));
        token0.approve(address(permit2), type(uint256).max);
        token1.approve(address(permit2), type(uint256).max);
        weth.approve(address(permit2), type(uint256).max);
        permit2.approve(address(token0), address(hub), type(uint160).max, type(uint48).max);
        permit2.approve(address(token1), address(hub), type(uint160).max, type(uint48).max);
        permit2.approve(address(weth), address(hub), type(uint160).max, type(uint48).max);
        vm.stopPrank();
        uint256 vaultFee0 = address(vault0_) == address(vault0WithFee) || address(vault0_) == address(vault1WithFee)
            || address(vault0_) == address(vaultWethWithFee) ? VAULT_FEE : 0;
        uint256 vaultFee1 = address(vault1_) == address(vault0WithFee) || address(vault1_) == address(vault1WithFee)
            || address(vault1_) == address(vaultWethWithFee) ? VAULT_FEE : 0;
        _makeDepositWithFee(key, depositAmount0, depositAmount1, address(0x6969), vaultFee0, vaultFee1, "");
    }

    function _execTestAcrossScenarios(
        function (
        uint256,
        uint256,
        Currency,
        Currency,
        ERC4626,
        ERC4626,
        string memory
        ) fn,
        uint256 depositAmount0,
        uint256 depositAmount1,
        string memory label
    ) internal {
        uint256 snapshotId = vm.snapshot();

        fn(
            depositAmount0,
            depositAmount1,
            Currency.wrap(address(token0)),
            Currency.wrap(address(token1)),
            ERC4626(address(0)),
            ERC4626(address(0)),
            string.concat(label, ", token0 no native no vault, token1 no native no vault")
        );
        vm.revertTo(snapshotId);

        fn(
            depositAmount0,
            depositAmount1,
            Currency.wrap(address(token0)),
            Currency.wrap(address(token1)),
            ERC4626(address(0)),
            vault1,
            string.concat(label, ", token0 no native no vault, token1 no native yes vault")
        );
        vm.revertTo(snapshotId);

        fn(
            depositAmount0,
            depositAmount1,
            Currency.wrap(address(token0)),
            Currency.wrap(address(token1)),
            vault0,
            vault1,
            string.concat(label, ", token0 no native yes vault, token1 no native yes vault")
        );
        vm.revertTo(snapshotId);

        fn(
            depositAmount0,
            depositAmount1,
            CurrencyLibrary.NATIVE,
            Currency.wrap(address(token1)),
            ERC4626(address(0)),
            ERC4626(address(0)),
            string.concat(label, ", token0 yes native no vault, token1 no native no vault")
        );
        vm.revertTo(snapshotId);

        fn(
            depositAmount0,
            depositAmount1,
            CurrencyLibrary.NATIVE,
            Currency.wrap(address(token1)),
            ERC4626(address(0)),
            vault1,
            string.concat(label, ", token0 yes native no vault, token1 no native yes vault")
        );
        vm.revertTo(snapshotId);

        fn(
            depositAmount0,
            depositAmount1,
            CurrencyLibrary.NATIVE,
            Currency.wrap(address(token1)),
            vaultWeth,
            ERC4626(address(0)),
            string.concat(label, ", token0 yes native yes vault, token1 no native no vault")
        );
        vm.revertTo(snapshotId);

        fn(
            depositAmount0,
            depositAmount1,
            CurrencyLibrary.NATIVE,
            Currency.wrap(address(token1)),
            vaultWeth,
            vault1,
            string.concat(label, ", token0 yes native yes vault, token1 no native yes vault")
        );
        vm.revertTo(snapshotId);

        fn(
            depositAmount0,
            depositAmount1,
            Currency.wrap(address(token0)),
            Currency.wrap(address(token1)),
            vault0WithFee,
            vault1WithFee,
            string.concat(label, ", token0 no native yes vault with fee, token1 no native yes vault with fee")
        );
        vm.revertTo(snapshotId);

        fn(
            depositAmount0,
            depositAmount1,
            Currency.wrap(address(token0)),
            Currency.wrap(address(token1)),
            ERC4626(address(0)),
            vault1WithFee,
            string.concat(label, ", token0 no native no vault, token1 no native yes vault with fee")
        );
        vm.revertTo(snapshotId);

        fn(
            depositAmount0,
            depositAmount1,
            CurrencyLibrary.NATIVE,
            Currency.wrap(address(token1)),
            vaultWethWithFee,
            ERC4626(address(0)),
            string.concat(label, ", token0 yes native yes vault with fee, token1 no native no vault")
        );
        vm.revertTo(snapshotId);

        fn(
            depositAmount0,
            depositAmount1,
            CurrencyLibrary.NATIVE,
            Currency.wrap(address(token1)),
            vaultWethWithFee,
            vault1WithFee,
            string.concat(label, ", token0 yes native yes vault with fee, token1 no native yes vault with fee")
        );
        vm.revertTo(snapshotId);
    }

    receive() external payable {}

    function _swap(PoolKey memory key, IPoolManager.SwapParams memory params, uint256 value, string memory snapLabel)
        internal
    {
        Uniswapper swapper_ = swapper;
        if (bytes(snapLabel).length > 0) {
            snapStart(snapLabel);
            swapper_.swap{value: value}(key, params, type(uint256).max, 0);
            snapEnd();
        } else {
            swapper_.swap{value: value}(key, params, type(uint256).max, 0);
        }
    }

    /// @dev The hash that Permit2 uses when verifying the order's signature.
    /// See https://github.com/Uniswap/permit2/blob/cc56ad0f3439c502c246fc5cfcc3db92bb8b7219/src/SignatureTransfer.sol#L65
    /// Always calls permit2 for the domain separator to maintain cross-chain replay protection in the event of a fork
    /// Also returns the Flood order hash
    function _hashFloodOrder(IFloodPlain.Order memory order)
        internal
        view
        returns (bytes32 orderHash, bytes32 permit2Hash)
    {
        (orderHash, permit2Hash) = OrderHashMemory.hashAsWitness(order, address(floodPlain));
        permit2Hash = keccak256(abi.encodePacked("\x19\x01", IEIP712(permit2).DOMAIN_SEPARATOR(), permit2Hash));
    }

    /// @notice Precompute a contract address deployed via CREATE2
    /// @param deployer The address that will deploy the hook. In `forge test`, this will be the test contract `address(this)` or the pranking address
    ///                 In `forge script`, this should be `0x4e59b44847b379578588920cA78FbF26c0B4956C` (CREATE2 Deployer Proxy)
    /// @param salt The salt used to deploy the hook
    /// @param creationCode The creation code of a hook contract
    function computeAddress(address deployer, bytes32 salt, bytes memory creationCode)
        public
        pure
        returns (address hookAddress)
    {
        return address(
            uint160(uint256(keccak256(abi.encodePacked(bytes1(0xFF), deployer, salt, keccak256(creationCode)))))
        );
    }
}<|MERGE_RESOLUTION|>--- conflicted
+++ resolved
@@ -2043,7 +2043,6 @@
         _swap(key, params, 0, "");
     }
 
-<<<<<<< HEAD
     function test_avoidTransferringBidTokensDuringRebalance() public {
         // Step 1: Create a new pool
         (IBunniToken bt1, PoolKey memory poolKey1) = _deployPoolAndInitLiquidity();
@@ -2148,7 +2147,8 @@
         // Step 5: Verify that the BT1 balance of BunniHook is still bidAmount
         uint256 finalBT1Balance = bt1.balanceOf(address(bunniHook));
         assertEq(finalBT1Balance, bidAmount, "BT1 balance of BunniHook should not change after rebalance");
-=======
+    }
+
     function test_DoS_pool() public {
         // Deployment data
         uint160 sqrtPriceX96 = TickMath.getSqrtPriceAtTick(0);
@@ -2238,7 +2238,6 @@
                 referrer: 0
             })
         );
->>>>>>> e59a6a1c
     }
 
     /// -----------------------------------------------------------------------

// SPDX-License-Identifier: AGPL-3.0

pragma solidity ^0.8.19;

import {TickMath} from "@uniswap/v4-core/src/libraries/TickMath.sol";
import {CustomRevert} from "@uniswap/v4-core/src/libraries/CustomRevert.sol";
import {IPoolManager, PoolKey} from "@uniswap/v4-core/src/interfaces/IPoolManager.sol";

import {FixedPointMathLib} from "solady/utils/FixedPointMathLib.sol";

import "../base/Constants.sol";
import {IHooklet} from "../interfaces/IHooklet.sol";
import {IBunniHub} from "../interfaces/IBunniHub.sol";

/// @dev Adapted from Uniswap v4's Hooks.sol
library HookletLib {
    using CustomRevert for bytes4;
    using HookletLib for IHooklet;
    using FixedPointMathLib for *;

    uint160 internal constant ALL_FLAGS_MASK = 0x3FF;
    uint160 internal constant BEFORE_INITIALIZE_FLAG = 1 << 9;
    uint160 internal constant AFTER_INITIALIZE_FLAG = 1 << 8;
    uint160 internal constant BEFORE_DEPOSIT_FLAG = 1 << 7;
    uint160 internal constant AFTER_DEPOSIT_FLAG = 1 << 6;
    uint160 internal constant BEFORE_WITHDRAW_FLAG = 1 << 5;
    uint160 internal constant AFTER_WITHDRAW_FLAG = 1 << 4;
    uint160 internal constant BEFORE_SWAP_FLAG = 1 << 3;
    uint160 internal constant BEFORE_SWAP_OVERRIDE_FEE_FLAG = 1 << 2;
    uint160 internal constant BEFORE_SWAP_OVERRIDE_PRICE_FLAG = 1 << 1;
    uint160 internal constant AFTER_SWAP_FLAG = 1;

    error HookletLib__FailedHookletCall();
    error HookletLib__InvalidHookletResponse();

    function callHooklet(IHooklet self, bytes4 selector, bytes memory data) internal returns (bytes memory result) {
        bytes4 decodedSelector;
        assembly ("memory-safe") {
            if iszero(call(gas(), self, 0, add(data, 0x20), mload(data), 0, 0)) {
                if iszero(returndatasize()) {
                    // if the call failed without a revert reason, revert with `HookletLib__FailedHookletCall()`
                    mstore(0, 0x855e32e7)
                    revert(0x1c, 0x04)
                }
                // bubble up revert
                let fmp := mload(0x40)
                returndatacopy(fmp, 0, returndatasize())
                revert(fmp, returndatasize())
            }
            // allocate result byte array from the free memory pointer
            result := mload(0x40)
            // store new free memory pointer at the end of the array padded to 32 bytes
            mstore(0x40, add(result, and(add(returndatasize(), 0x3f), not(0x1f))))
            // store length in memory
            mstore(result, returndatasize())
            // copy return data to result
            returndatacopy(add(result, 0x20), 0, returndatasize())
            // get the selector from the return data
            decodedSelector := mload(add(result, 0x20))
        }
        if (decodedSelector != selector) HookletLib__InvalidHookletResponse.selector.revertWith();
    }

    function staticcallHooklet(IHooklet self, bytes4 selector, bytes memory data)
        internal
        view
        returns (bool success, bytes memory result)
    {
        bytes4 decodedSelector;
        assembly ("memory-safe") {
<<<<<<< HEAD
            if iszero(staticcall(gas(), self, add(data, 0x20), mload(data), 0, 0)) {
                if iszero(returndatasize()) {
                    // if the call failed without a revert reason, revert with `HookletLib__FailedHookletCall()`
                    mstore(0, 0x855e32e7)
                    revert(0x1c, 0x04)
                }
                // bubble up revert
                let fmp := mload(0x40)
                returndatacopy(fmp, 0, returndatasize())
                revert(fmp, returndatasize())
=======
            switch staticcall(gas(), self, add(data, 0x20), mload(data), 0, 0)
            case 0 {
                // call reverted, set success to false
                success := 0
            }
            default {
                // call succeeded, set success to true
                success := 1
                // allocate result byte array from the free memory pointer
                result := mload(0x40)
                // store new free memory pointer at the end of the array padded to 32 bytes
                mstore(0x40, add(result, and(add(returndatasize(), 0x3f), not(0x1f))))
                // store length in memory
                mstore(result, returndatasize())
                // copy return data to result
                returndatacopy(add(result, 0x20), 0, returndatasize())
                // get the selector from the return data
                decodedSelector := mload(add(result, 0x20))
>>>>>>> 8e0a956b
            }
        }
        if (decodedSelector != selector) return (false, bytes(""));
    }

    modifier noSelfCall(IHooklet self, address sender) {
        if (sender != address(self)) {
            _;
        }
    }

    function hookletBeforeInitialize(IHooklet self, address sender, IBunniHub.DeployBunniTokenParams calldata params)
        internal
        noSelfCall(self, sender)
    {
        if (self.hasPermission(BEFORE_INITIALIZE_FLAG)) {
            self.callHooklet(
                IHooklet.beforeInitialize.selector, abi.encodeCall(IHooklet.beforeInitialize, (sender, params))
            );
        }
    }

    function hookletAfterInitialize(
        IHooklet self,
        address sender,
        IBunniHub.DeployBunniTokenParams calldata params,
        IHooklet.InitializeReturnData memory returnData
    ) internal noSelfCall(self, sender) {
        if (self.hasPermission(AFTER_INITIALIZE_FLAG)) {
            self.callHooklet(
                IHooklet.afterInitialize.selector,
                abi.encodeCall(IHooklet.afterInitialize, (sender, params, returnData))
            );
        }
    }

    function hookletBeforeDeposit(IHooklet self, address sender, IBunniHub.DepositParams calldata params)
        internal
        noSelfCall(self, sender)
    {
        if (self.hasPermission(BEFORE_DEPOSIT_FLAG)) {
            self.callHooklet(IHooklet.beforeDeposit.selector, abi.encodeCall(IHooklet.beforeDeposit, (sender, params)));
        }
    }

    function hookletBeforeDepositView(IHooklet self, address sender, IBunniHub.DepositParams calldata params)
        internal
        view
        noSelfCall(self, sender)
        returns (bool success)
    {
        if (self.hasPermission(BEFORE_DEPOSIT_FLAG)) {
            (success,) = self.staticcallHooklet(
                IHooklet.beforeDepositView.selector, abi.encodeCall(IHooklet.beforeDepositView, (sender, params))
            );
        } else {
            success = true;
        }
    }

    function hookletAfterDeposit(
        IHooklet self,
        address sender,
        IBunniHub.DepositParams calldata params,
        IHooklet.DepositReturnData memory returnData
    ) internal noSelfCall(self, sender) {
        if (self.hasPermission(AFTER_DEPOSIT_FLAG)) {
            self.callHooklet(
                IHooklet.afterDeposit.selector, abi.encodeCall(IHooklet.afterDeposit, (sender, params, returnData))
            );
        }
    }

    function hookletAfterDepositView(
        IHooklet self,
        address sender,
        IBunniHub.DepositParams calldata params,
        IHooklet.DepositReturnData memory returnData
    ) internal view noSelfCall(self, sender) returns (bool success) {
        if (self.hasPermission(AFTER_DEPOSIT_FLAG)) {
            (success,) = self.staticcallHooklet(
                IHooklet.afterDepositView.selector,
                abi.encodeCall(IHooklet.afterDepositView, (sender, params, returnData))
            );
        } else {
            success = true;
        }
    }

    function hookletBeforeWithdraw(IHooklet self, address sender, IBunniHub.WithdrawParams calldata params)
        internal
        noSelfCall(self, sender)
    {
        if (self.hasPermission(BEFORE_WITHDRAW_FLAG)) {
            self.callHooklet(
                IHooklet.beforeWithdraw.selector, abi.encodeCall(IHooklet.beforeWithdraw, (sender, params))
            );
        }
    }

    function hookletBeforeWithdrawView(IHooklet self, address sender, IBunniHub.WithdrawParams calldata params)
        internal
        view
        noSelfCall(self, sender)
        returns (bool success)
    {
        if (self.hasPermission(BEFORE_WITHDRAW_FLAG)) {
            (success,) = self.staticcallHooklet(
                IHooklet.beforeWithdrawView.selector, abi.encodeCall(IHooklet.beforeWithdrawView, (sender, params))
            );
        } else {
            success = true;
        }
    }

    function hookletAfterWithdraw(
        IHooklet self,
        address sender,
        IBunniHub.WithdrawParams calldata params,
        IHooklet.WithdrawReturnData memory returnData
    ) internal noSelfCall(self, sender) {
        if (self.hasPermission(AFTER_WITHDRAW_FLAG)) {
            self.callHooklet(
                IHooklet.afterWithdraw.selector, abi.encodeCall(IHooklet.afterWithdraw, (sender, params, returnData))
            );
        }
    }

    function hookletAfterWithdrawView(
        IHooklet self,
        address sender,
        IBunniHub.WithdrawParams calldata params,
        IHooklet.WithdrawReturnData memory returnData
    ) internal view noSelfCall(self, sender) returns (bool success) {
        if (self.hasPermission(AFTER_WITHDRAW_FLAG)) {
            (success,) = self.staticcallHooklet(
                IHooklet.afterWithdrawView.selector,
                abi.encodeCall(IHooklet.afterWithdrawView, (sender, params, returnData))
            );
        } else {
            success = true;
        }
    }

    function hookletBeforeSwap(
        IHooklet self,
        address sender,
        PoolKey calldata key,
        IPoolManager.SwapParams calldata params
    )
        internal
        noSelfCall(self, sender)
        returns (bool feeOverridden, uint24 fee, bool priceOverridden, uint160 sqrtPriceX96)
    {
        if (self.hasPermission(BEFORE_SWAP_FLAG)) {
            bytes memory result = self.callHooklet(
                IHooklet.beforeSwap.selector, abi.encodeCall(IHooklet.beforeSwap, (sender, key, params))
            );
            (bool canOverrideFee, bool canOverridePrice) =
                (self.hasPermission(BEFORE_SWAP_OVERRIDE_FEE_FLAG), self.hasPermission(BEFORE_SWAP_OVERRIDE_PRICE_FLAG));
            if (canOverrideFee || canOverridePrice) {
                // parse override data
                // equivalent to the following Solidity code:
                // (,feeOverridden, fee, priceOverridden, sqrtPriceX96) = abi.decode(result, (bytes4, bool, uint24, bool, uint160));
                /// @solidity memory-safe-assembly
                assembly {
                    feeOverridden := mload(add(result, 0x40))
                    fee := mload(add(result, 0x60))
                    priceOverridden := mload(add(result, 0x80))
                    sqrtPriceX96 := mload(add(result, 0xA0))
                }

                // ensure that the hooklet is allowed to override the fee and/or price
                // if the hooklet doesn't have a permission but the override is set, the override is ignored
                feeOverridden = canOverrideFee && feeOverridden;
                priceOverridden = canOverridePrice && priceOverridden;

                // clamp the override values to the valid range
                fee = feeOverridden ? uint24(fee.clamp(0, SWAP_FEE_BASE)) : 0;
                sqrtPriceX96 =
                    priceOverridden ? uint160(sqrtPriceX96.clamp(TickMath.MIN_SQRT_PRICE, TickMath.MAX_SQRT_PRICE)) : 0;
            }
        }
    }

    function hookletBeforeSwapView(
        IHooklet self,
        address sender,
        PoolKey calldata key,
        IPoolManager.SwapParams calldata params
    )
        internal
        view
        noSelfCall(self, sender)
        returns (bool success, bool feeOverridden, uint24 fee, bool priceOverridden, uint160 sqrtPriceX96)
    {
        if (
            self.hasPermission(BEFORE_SWAP_FLAG)
                && (
                    self.hasPermission(BEFORE_SWAP_OVERRIDE_FEE_FLAG) || self.hasPermission(BEFORE_SWAP_OVERRIDE_PRICE_FLAG)
                )
        ) {
            bytes memory result;
            (success, result) = self.staticcallHooklet(
                IHooklet.beforeSwapView.selector, abi.encodeCall(IHooklet.beforeSwapView, (sender, key, params))
            );
            if (!success) return (false, false, 0, false, 0);
            (bool canOverrideFee, bool canOverridePrice) =
                (self.hasPermission(BEFORE_SWAP_OVERRIDE_FEE_FLAG), self.hasPermission(BEFORE_SWAP_OVERRIDE_PRICE_FLAG));

            // parse override data
            // equivalent to the following Solidity code:
            // (,feeOverridden, fee, priceOverridden, sqrtPriceX96) = abi.decode(result, (bytes4, bool, uint24, bool, uint160));
            /// @solidity memory-safe-assembly
            assembly {
                feeOverridden := mload(add(result, 0x40))
                fee := mload(add(result, 0x60))
                priceOverridden := mload(add(result, 0x80))
                sqrtPriceX96 := mload(add(result, 0xA0))
            }

            // ensure that the hooklet is allowed to override the fee and/or price
            // if the hooklet doesn't have a permission but the override is set, the override is ignored
            feeOverridden = canOverrideFee && feeOverridden;
            priceOverridden = canOverridePrice && priceOverridden;

            // clamp the override values to the valid range
            fee = feeOverridden ? uint24(fee.clamp(0, SWAP_FEE_BASE)) : 0;
            sqrtPriceX96 =
                priceOverridden ? uint160(sqrtPriceX96.clamp(TickMath.MIN_SQRT_PRICE, TickMath.MAX_SQRT_PRICE)) : 0;
        } else {
            return (true, false, 0, false, 0);
        }
    }

    /// @dev The hasPermission check is done outside of this function in order to avoid unnecessarily constructing returnData
    /// when calling it.
    function hookletAfterSwap(
        IHooklet self,
        address sender,
        PoolKey calldata key,
        IPoolManager.SwapParams calldata params,
        IHooklet.SwapReturnData memory returnData
    ) internal noSelfCall(self, sender) {
        self.callHooklet(
            IHooklet.afterSwap.selector, abi.encodeCall(IHooklet.afterSwap, (sender, key, params, returnData))
        );
    }

    function hookletAfterSwapView(
        IHooklet self,
        address sender,
        PoolKey calldata key,
        IPoolManager.SwapParams calldata params,
        IHooklet.SwapReturnData memory returnData
    ) internal view noSelfCall(self, sender) returns (bool success) {
        if (self.hasPermission(AFTER_SWAP_FLAG)) {
            (success,) = self.staticcallHooklet(
                IHooklet.afterSwapView.selector,
                abi.encodeCall(IHooklet.afterSwapView, (sender, key, params, returnData))
            );
        } else {
            success = true;
        }
    }

    function hasPermission(IHooklet self, uint160 flag) internal pure returns (bool) {
        return uint160(address(self)) & flag != 0;
    }
}<|MERGE_RESOLUTION|>--- conflicted
+++ resolved
@@ -68,18 +68,6 @@
     {
         bytes4 decodedSelector;
         assembly ("memory-safe") {
-<<<<<<< HEAD
-            if iszero(staticcall(gas(), self, add(data, 0x20), mload(data), 0, 0)) {
-                if iszero(returndatasize()) {
-                    // if the call failed without a revert reason, revert with `HookletLib__FailedHookletCall()`
-                    mstore(0, 0x855e32e7)
-                    revert(0x1c, 0x04)
-                }
-                // bubble up revert
-                let fmp := mload(0x40)
-                returndatacopy(fmp, 0, returndatasize())
-                revert(fmp, returndatasize())
-=======
             switch staticcall(gas(), self, add(data, 0x20), mload(data), 0, 0)
             case 0 {
                 // call reverted, set success to false
@@ -98,7 +86,6 @@
                 returndatacopy(add(result, 0x20), 0, returndatasize())
                 // get the selector from the return data
                 decodedSelector := mload(add(result, 0x20))
->>>>>>> 8e0a956b
             }
         }
         if (decodedSelector != selector) return (false, bytes(""));
